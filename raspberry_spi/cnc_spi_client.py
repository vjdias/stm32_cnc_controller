#!/usr/bin/env python3
# -*- coding: utf-8 -*-

"""Cliente SPI para comunicação com o firmware CNC no STM32."""

import argparse
import sys
from decimal import Decimal, InvalidOperation, ROUND_HALF_UP
from pathlib import Path
from typing import List, Optional

MODULE_DIR = Path(__file__).resolve().parent

if __package__:
    from .cnc_client import CNCClient
    from .cnc_commands import CNCCommandExecutor
else:  # execução direta do script a partir do diretório raspberry_spi
    if str(MODULE_DIR) not in sys.path:
        sys.path.insert(0, str(MODULE_DIR))
    from cnc_client import CNCClient
    from cnc_commands import CNCCommandExecutor


def _parse_byte(value: str) -> int:
    try:
        byte_val = int(value, 0)
    except ValueError as exc:  # pragma: no cover - defensive path
        raise argparse.ArgumentTypeError(
            f"Valor de byte inválido: '{value}'"
        ) from exc
    if not 0 <= byte_val <= 0xFF:
        raise argparse.ArgumentTypeError(
            "Informe um byte entre 0 e 255 (ex.: 0x3C)"
        )
    return byte_val


def _common_args(
    p: argparse.ArgumentParser,
    *,
    include_tries: bool = False,
    default_tries: int = 5,
    include_settle_delay: bool = False,
    default_settle_delay: float = 0.001,
) -> None:
    p.add_argument("--bus", type=int, default=0)
    p.add_argument("--dev", type=int, default=0)
    p.add_argument("--speed", type=int, default=1_000_000)
    p.add_argument(
        "--spi-log-format",
        choices=("hex", "bin"),
        default="hex",
        help=(
            "Formato usado para imprimir as trocas SPI (hex ou bin). "
            "Padrão: %(default)s"
        ),
    )
    p.add_argument(
        "--poll-byte",
        type=_parse_byte,
        default=None,
        help=(
            "Byte utilizado pelo polling do cliente. Utilize 0x3C para manter "
            "o comportamento atual ou informe outro valor."
        ),
    )
    p.add_argument(
        "--disable-poll",
        action="store_true",
        help="Não enviar polling após o handshake inicial (usa apenas o handshake).",
    )
    if include_tries:
        p.add_argument(
            "--tries",
            type=int,
            default=default_tries,
            help=(
                "Número máximo de leituras para validar a resposta"
                " (padrão: %(default)s)"
            ),
        )
    if include_settle_delay:
<<<<<<< HEAD
        option_name = "--settle-delay"
        existing_action = next(
            (action for action in p._actions if option_name in action.option_strings),
            None,
        )
        if existing_action is None:
            p.add_argument(
                option_name,
                type=float,
                default=default_settle_delay,
                help=(
                    "Tempo (s) para aguardar entre tentativas de leitura (ex.: 0.002 "
                    "para 2 ms)."
                ),
            )
        else:
            existing_action.default = default_settle_delay
            p.set_defaults(settle_delay=default_settle_delay)
=======
        p.add_argument(
            "--settle-delay",
            type=float,
            default=default_settle_delay,
            help=(
                "Tempo (s) para aguardar entre tentativas de leitura (ex.: 0.002 "
                "para 2 ms)."
            ),
        )
>>>>>>> 94e5de98


def _parse_led_frequency(raw_value: str) -> int:
    try:
        value = Decimal(raw_value)
    except InvalidOperation as exc:  # pragma: no cover - defensive path
        raise argparse.ArgumentTypeError(
            f"Frequência inválida: '{raw_value}'"
        ) from exc

    if value < 0:
        raise argparse.ArgumentTypeError("A frequência deve ser não negativa")

    quantized = value.quantize(Decimal("0.01"), rounding=ROUND_HALF_UP)
    centi_hz = quantized * 100
    if centi_hz > Decimal(0xFFFF):
        raise argparse.ArgumentTypeError(
            "Frequência máxima suportada é 655.35 Hz"
        )

    return int(centi_hz)


def build_parser() -> argparse.ArgumentParser:
    parser = argparse.ArgumentParser(
        description="Cliente SPI (Raspberry) para CNC_Controller (STM32 SPI1 Slave)",
    )
    sub = parser.add_subparsers(dest="command", required=True)

    led_ctrl = sub.add_parser(
        "led-control",
        aliases=["led-ctrl"],
        help="Controle do LED discreto (LED1)",
    )
    _common_args(led_ctrl, include_tries=True, include_settle_delay=True)
    led_ctrl.add_argument("--frame-id", type=int, required=True)
    led_ctrl.add_argument(
        "--mask",
        type=lambda x: int(x, 0),
        required=True,
        help="Bit0=LED1",
    )
    led_ctrl.add_argument(
        "--led1-mode", type=int, choices=[0, 1, 2], default=0,
        help="0=Off, 1=On, 2=Pisca",
    )
    led_ctrl.add_argument(
        "--led1-freq",
        type=_parse_led_frequency,
        default=0,
        help=(
            "Frequência de pisca do LED1 em Hz (modo=2). "
            "Aceita números com até duas casas decimais"
        ),
    )
    led_ctrl.set_defaults(handler="led_control", needs_client=True)

    q_add = sub.add_parser("queue-add", help="Adicionar movimento à fila")
    _common_args(q_add, include_tries=True, include_settle_delay=True)
    q_add.add_argument("--frame-id", type=int, required=True)
    q_add.add_argument("--dir", type=lambda x: int(x, 0), required=True)
    q_add.add_argument("--vx", type=int, required=True)
    q_add.add_argument("--sx", type=int, required=True)
    q_add.add_argument("--vy", type=int, required=True)
    q_add.add_argument("--sy", type=int, required=True)
    q_add.add_argument("--vz", type=int, required=True)
    q_add.add_argument("--sz", type=int, required=True)
    for axis in ("x", "y", "z"):
        q_add.add_argument(f"--kp-{axis}", type=int, default=0)
        q_add.add_argument(f"--ki-{axis}", type=int, default=0)
        q_add.add_argument(f"--kd-{axis}", type=int, default=0)
    q_add.add_argument(
        "--settle-delay",
        type=float,
        default=0.001,
        help="Tempo (s) para aguardar entre tentativas de leitura",
    )
    q_add.set_defaults(handler="queue_add", needs_client=True)

    q_status = sub.add_parser("queue-status", help="Consultar status da fila")
    _common_args(q_status, include_tries=True, include_settle_delay=True)
    q_status.add_argument("--frame-id", type=int, required=True)
    q_status.set_defaults(handler="queue_status", needs_client=True)

    start_move = sub.add_parser("start-move", help="Iniciar execução")
    _common_args(start_move, include_tries=True, include_settle_delay=True)
    start_move.add_argument("--frame-id", type=int, required=True)
    start_move.set_defaults(handler="start_move", needs_client=True)

    end_move = sub.add_parser("end-move", help="Finalizar execução")
    _common_args(end_move, include_tries=True, include_settle_delay=True)
    end_move.add_argument("--frame-id", type=int, required=True)
    end_move.set_defaults(handler="end_move", needs_client=True)

    home = sub.add_parser("home", help="Sequência de homing")
    _common_args(home, include_tries=True, include_settle_delay=True)
    home.add_argument("--frame-id", type=int, required=True)
    home.add_argument("--axes", type=lambda x: int(x, 0), required=True)
    home.add_argument("--dirs", type=lambda x: int(x, 0), required=True)
    home.add_argument("--vhome", type=lambda x: int(x, 0), required=True)
    home.set_defaults(handler="home", needs_client=True)

    probe = sub.add_parser("probe-level", help="Sequência de probe level")
    _common_args(probe, include_tries=True, include_settle_delay=True)
    probe.add_argument("--frame-id", type=int, required=True)
    probe.add_argument("--axes", type=lambda x: int(x, 0), required=True)
    probe.add_argument("--vprobe", type=lambda x: int(x, 0), required=True)
    probe.set_defaults(handler="probe_level", needs_client=True)

    hello = sub.add_parser(
        "hello",
        help="Enviar uma requisição 'hello' e aguardar a resposta do STM32",
    )
    _common_args(hello, include_tries=True, include_settle_delay=True)
    hello.set_defaults(handler="hello", needs_client=True)

    boot_hello = sub.add_parser(
        "boot-hello",
        help=(
            "Ler frame de teste 'hello' enfileirado automaticamente no boot "
            "(quando habilitado no firmware)"
        ),
    )
    _common_args(
        boot_hello,
        include_tries=True,
        default_tries=16,
        include_settle_delay=True,
        default_settle_delay=0.002,
    )
    boot_hello.add_argument("--chunk-len", type=int, default=7)
    boot_hello.set_defaults(handler="boot_hello", needs_client=True)

    led_boot = sub.add_parser(
        "led",
        help=(
            "Ler frame de teste 'led' do STM32 (enfileirado no boot quando "
            "habilitado)"
        ),
    )
    _common_args(
        led_boot,
        include_tries=True,
        default_tries=16,
        include_settle_delay=True,
        default_settle_delay=0.002,
    )
    led_boot.add_argument("--chunk-len", type=int, default=7)
    led_boot.set_defaults(handler="boot_led", needs_client=True)

    examples = sub.add_parser(
        "examples",
        help="Listar os comandos disponíveis acompanhados de exemplos de uso",
    )
    examples.set_defaults(handler=print_examples, needs_client=False)

    return parser


def print_examples(_: argparse.Namespace) -> None:
    base_cmd = "python3 cnc_spi_client.py"
    examples = [
        (
            "LED discreto",
            f"{base_cmd} led-control --frame-id 1 --mask 0x01 --led1-mode 2 --led1-freq 0.5",
        ),
        (
            "Adicionar movimento à fila",
            f"{base_cmd} queue-add --frame-id 2 --dir 0x03 --vx 1000 --sx 2000 "
            "--vy 1000 --sy 2000 --vz 500 --sz 800 --settle-delay 0.002",
        ),
        ("Status da fila", f"{base_cmd} queue-status --frame-id 3"),
        ("Iniciar execução", f"{base_cmd} start-move --frame-id 4"),
        ("Finalizar execução", f"{base_cmd} end-move --frame-id 5"),
        (
            "Sequência de homing",
            f"{base_cmd} home --frame-id 6 --axes 0x03 --dirs 0x01 --vhome 0x1200",
        ),
        (
            "Probe level",
            f"{base_cmd} probe-level --frame-id 7 --axes 0x04 --vprobe 0x0100",
        ),
        ("Requisição 'hello'", f"{base_cmd} hello --tries 5"),
        (
            "Frame de boot 'hello' (requer firmware com boot-test habilitado)",
            f"{base_cmd} boot-hello --tries 10 --chunk-len 7",
        ),
        (
            "Frame de boot 'led' (requer firmware com boot-test habilitado)",
            f"{base_cmd} led --tries 10 --chunk-len 7",
        ),
    ]

    print("Comandos disponíveis e exemplos:")
    for title, command in examples:
        print(f"- {title}:\n  {command}")


def main(argv: Optional[List[str]] = None) -> int:
    parser = build_parser()
    args = parser.parse_args(argv)

    handler = getattr(args, "handler", None)
    if handler is None:
        parser.error("Nenhum comando informado")

    needs_client = getattr(args, "needs_client", True)

    client: Optional[CNCClient] = None
    executor: Optional[CNCCommandExecutor] = None
    try:
        if needs_client:
            log_format = getattr(args, "spi_log_format", "hex")
            client = CNCClient(
                bus=args.bus,
                dev=args.dev,
                speed_hz=args.speed,
                log_format=log_format,
            )
            executor = CNCCommandExecutor(client)

        if isinstance(handler, str):
            if executor is None:
                handler_fn = globals().get(handler)
            else:
                handler_fn = getattr(executor, handler, None)
        else:
            handler_fn = handler

        if handler_fn is None:
            parser.error("Handler desconhecido")

        handler_fn(args)
    finally:
        if client is not None:
            client.close()

    return 0


if __name__ == "__main__":  # pragma: no cover
    raise SystemExit(main())<|MERGE_RESOLUTION|>--- conflicted
+++ resolved
@@ -80,7 +80,6 @@
             ),
         )
     if include_settle_delay:
-<<<<<<< HEAD
         option_name = "--settle-delay"
         existing_action = next(
             (action for action in p._actions if option_name in action.option_strings),
@@ -99,18 +98,6 @@
         else:
             existing_action.default = default_settle_delay
             p.set_defaults(settle_delay=default_settle_delay)
-=======
-        p.add_argument(
-            "--settle-delay",
-            type=float,
-            default=default_settle_delay,
-            help=(
-                "Tempo (s) para aguardar entre tentativas de leitura (ex.: 0.002 "
-                "para 2 ms)."
-            ),
-        )
->>>>>>> 94e5de98
-
 
 def _parse_led_frequency(raw_value: str) -> int:
     try:
