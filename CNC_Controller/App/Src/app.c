--- conflicted
+++ resolved
@@ -13,14 +13,9 @@
 #define APP_SPI_HANDSHAKE_BYTES    (APP_SPI_HANDSHAKE_BITS / 8u)
 #define APP_SPI_DMA_BUF_LEN        (APP_SPI_MAX_REQUEST_LEN + APP_SPI_HANDSHAKE_BYTES)
 #define APP_SPI_RX_QUEUE_DEPTH     4u
-<<<<<<< HEAD
 #define APP_SPI_STATUS_READY       0x5Au
 #define APP_SPI_STATUS_BUSY        0xA5u
 /* Estados de handshake usam padrões alternados para evitar colisão com 0x00/0xFF. */
-=======
-#define APP_SPI_STATUS_READY       0x00u
-#define APP_SPI_STATUS_BUSY        0xFFu
->>>>>>> b5adced6
 #define APP_SPI_IDLE_FILL          0x00u
 
 #if (APP_SPI_HANDSHAKE_BITS % 8u) != 0
@@ -42,10 +37,7 @@
 static uint8_t g_spi_rx_dma_buf[APP_SPI_DMA_BUF_LEN];
 static uint8_t g_spi_tx_dma_buf[APP_SPI_DMA_BUF_LEN];
 static volatile uint8_t g_spi_need_restart = 0;
-<<<<<<< HEAD
 static volatile uint8_t g_spi_next_status = APP_SPI_STATUS_READY;
-=======
->>>>>>> b5adced6
 
 static app_spi_frame_t g_spi_rx_queue[APP_SPI_RX_QUEUE_DEPTH];
 static volatile uint8_t g_spi_rx_queue_head = 0;
@@ -79,12 +71,8 @@
     router_init(&g_router, g_resp_fifo, &g_handlers);
 
     app_spi_queue_reset();
-<<<<<<< HEAD
     g_spi_next_status = APP_SPI_STATUS_READY;
     app_spi_prime_tx_buffer(g_spi_next_status);
-=======
-    app_spi_prime_tx_buffer(APP_SPI_STATUS_READY);
->>>>>>> b5adced6
     if (HAL_SPI_TransmitReceive_DMA(&hspi1, g_spi_tx_dma_buf, g_spi_rx_dma_buf,
                                     (uint16_t)APP_SPI_DMA_BUF_LEN) != HAL_OK) {
         g_spi_need_restart = 1u;
@@ -121,13 +109,9 @@
 
 void app_on_spi_txrx_half_complete(SPI_HandleTypeDef *h) {
     if (h && h->Instance == SPI1) {
-<<<<<<< HEAD
         /* Reserva o handshake para sinalizar BUSY até concluir o tratamento atual */
         g_spi_next_status = APP_SPI_STATUS_BUSY;
         g_spi_tx_dma_buf[0] = APP_SPI_STATUS_BUSY;
-=======
-        /* Nenhuma ação: handshake já foi enviado no primeiro byte */
->>>>>>> b5adced6
     }
 }
 
@@ -178,10 +162,7 @@
         return;
     }
 
-<<<<<<< HEAD
     g_spi_next_status = status;
-=======
->>>>>>> b5adced6
     app_spi_prime_tx_buffer(status);
     if (HAL_SPI_TransmitReceive_DMA(&hspi1, g_spi_tx_dma_buf, g_spi_rx_dma_buf,
                                     (uint16_t)APP_SPI_DMA_BUF_LEN) == HAL_OK) {
@@ -198,7 +179,7 @@
     if (HAL_SPI_GetState(&hspi1) != HAL_SPI_STATE_READY) {
         return;
     }
-<<<<<<< HEAD
+
     app_spi_restart_dma(g_spi_next_status);
 }
 
@@ -228,37 +209,6 @@
         }
     }
 
-=======
-    app_spi_restart_dma(app_spi_compute_status());
-}
-
-static int app_spi_locate_frame(const uint8_t *buf, uint16_t *offset, uint16_t *len) {
-    if (!buf || !offset || !len || APP_SPI_DMA_BUF_LEN < 2u) {
-        return -1;
-    }
-
-    uint16_t start = 1u;
-    while (start < APP_SPI_DMA_BUF_LEN && buf[start] == APP_SPI_IDLE_FILL) {
-        ++start;
-    }
-
-    if (start >= APP_SPI_DMA_BUF_LEN || buf[start] != REQ_HEADER) {
-        return -1;
-    }
-
-    for (uint16_t i = (uint16_t)(start + 1u); i < APP_SPI_DMA_BUF_LEN; ++i) {
-        if (buf[i] == REQ_TAIL) {
-            uint16_t frame_len = (uint16_t)(i - start + 1u);
-            if (frame_len > APP_SPI_MAX_REQUEST_LEN) {
-                return -1;
-            }
-            *offset = start;
-            *len = frame_len;
-            return 0;
-        }
-    }
-
->>>>>>> b5adced6
     return -1;
 }
 
@@ -295,23 +245,16 @@
 static void app_spi_handle_txrx_complete(void) {
     uint16_t offset = 0u;
     uint16_t len = 0u;
-<<<<<<< HEAD
     uint8_t armazenado = 0u;
 
     if (app_spi_locate_frame(g_spi_rx_dma_buf, &offset, &len) == 0) {
         if (app_spi_queue_push_isr(&g_spi_rx_dma_buf[offset], len) == 0) {
             armazenado = 1u;
         } else {
-=======
-
-    if (app_spi_locate_frame(g_spi_rx_dma_buf, &offset, &len) == 0) {
-        if (app_spi_queue_push_isr(&g_spi_rx_dma_buf[offset], len) != 0) {
->>>>>>> b5adced6
             g_spi_rx_overflow = 1u;
         }
     } else {
         g_spi_rx_overflow = 1u;
-<<<<<<< HEAD
     }
 
     if (armazenado) {
@@ -321,9 +264,4 @@
     }
 
     app_spi_restart_dma(g_spi_next_status);
-=======
-    }
-
-    app_spi_restart_dma(app_spi_compute_status());
->>>>>>> b5adced6
 }