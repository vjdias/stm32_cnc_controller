--- conflicted
+++ resolved
@@ -1,402 +1,392 @@
-# CNC Controller (STM32L475 – B-L475E-IOT01A) — Projeto & Protocolo
-
-Este repositório descreve e implementa um **controlador CNC** baseado no **STM32L475** (kit **B-L475E-IOT01A**), com:
-
-- **Eixo X** com **encoder AB** de **40 pulsos por rotação** monitorado pelo **TIM3** (16 bits).
-- **Eixo Y** com **encoder AB** de **2 500 pulsos por rotação** usando o **LPTIM1** (16 bits acumulados em software).
-- **Eixo Z** com **encoder AB** de **40 pulsos por rotação** registrado pelo **TIM5** (32 bits).
-- **Gerador de passos (DDA)** em **50 kHz** (TIM6) com **STEP/DIR/EN** para 3 drivers **TMC5160**.
-- **Controle PI/PID** a **1 kHz** (TIM7), leitura de encoders e serviços.
-- **SPI2 (Slave, MODE 3, DMA)** para comunicação com **Raspberry Pi** (master) via conector PMOD.
-- **USART1 (VCP)** para **logs via USB ST-LINK**.
-- **Framing SPI** compatível com o HDL/FPGA (headers/tails AA..55 / AB..54) e *router* de mensagens.
-
-> Foco: **determinismo de tempo**, **sincronismo entre eixos**, **baixa latência** e uma base de código **fácil de manter** com CubeMX/CubeIDE.
-
----
-
-## 1) Hardware & Relógios (Clocking)
-
-- **Placa**: ST **B-L475E-IOT01A** (STM32L475VG, Cortex-M4F @ **80 MHz**).
-- **Clock** (CubeMX → Clock Configuration):
-  - **HCLK = 80 MHz**, **APB1 = /2**, **APB2 = /1**.
-  - Regra ST: com prescaler APB ≠ 1, **TIMxCLK = 2×PCLK**.
-  - Assim, **TIM2/3/4/5/6/7** (APB1) e **TIM1/8/15/16/17** (APB2) operam a **80 MHz**; o **LPTIM1** também recebe o **PCLK1** (80 MHz) quando configurado para clock APB.
-- **Drivers**: **TMC5160**, SPI **MODE 3** (CPOL=1, CPHA=2), SCK recomendado **4–8 MHz** conforme clock do TMC.
-- **Encoders**:
-  - **X/Z**: 40 **CPR** (X4) → 16 bits são suficientes (TIM3/TIM5).
-  - **Y**: 2 500 **CPR** (X4) → 16 bits (LPTIM1) com acumulação em software.
-
----
-
-## 2) Mapa de Pinos (sugestão segura)
-
-| Função | Pino(s) | Observações |
-|---|---|---|
-<<<<<<< HEAD
-| **Encoder X (TIM3)** | **PA6=CH1**, **PA7=CH2** | AF2, mantidos em `NOPULL` para tolerância a 5 V |
-| **Encoder Y (LPTIM1)** | **PA4=IN1**, **PA5=IN2** | Usa pinos liberados do SPI1 (sem SWO) |
-| **Encoder Z (TIM5)** | **PA0=CH1**, **PA1=CH2** | Necessário manter `NOPULL` para o requisito `FT_a` |
-=======
-| **Encoder X (TIM2)** | **PA15=CH1**, **PB3=CH2** | Desative SWO; **Debug=SWD** |
-| **Encoder Y (TIM5)** | **PA0=CH1**, **PA1=CH2** | |
-| **Encoder Z (TIM3)** | **PC6=CH1**, **PC7=CH2** | AF2 |
->>>>>>> d43da21b
-| **SPI2 (Slave)** | **PD1=SCK**, **PD3=MISO**, **PD4=MOSI**, **PD0=NSS** | **MODE 3**, Very High speed |
-| **USART1 (VCP)** | **PB6=TX**, **PB7=RX** | USB do ST-LINK |
-| **STEP** | PB4 (X), PB0 (Y), PB1 (Z) | GPIO Out, Very High |
-| **DIR** | PA3 (X), PB2 (Y), PA2 (Z) | GPIO Out, Very High |
-| **EN** | PC4 (X), PC5 (Y), PA8 (Z) | GPIO Out |
-| **EXTI** | PC0/PC1/PC2 (PROX_X/Y/Z), PC13 (E-STOP) | ISR **só-flag** |
-
-### 2.1) Interconexões KiCad (STM32 ↔ TMC5160 ↔ Raspberry Pi)
-
-Os roteamentos críticos entre o Raspberry Pi 3 A+, a placa B-L475E-IOT01A e o *stack* de drivers TMC5160 foram capturados em um 
-esquemático KiCad gerado via script Python (`Docs/schematics/generate_cnc_schematic.py`). O arquivo resultante (`Docs/schematics/
-cnc_connections.kicad_sch`) mantém os símbolos parametrizados das três placas, encoders incrementais e laços de segurança. A im
-agem abaixo é uma renderização automática (Graphviz) das mesmas ligações para consulta rápida; o `.kicad_sch` pode ser aberto no
-KiCad 9 para inspeção detalhada e edição.
-
-<img src="Docs/schematics/cnc_connections.svg" alt="Interconexões principais do controlador CNC" />
-
-> A renderização vetorial completa está disponível em [SVG](Docs/schematics/cnc_connections.svg) para zoom ilimitado.
-
-| Net | Origem | Destino(s) | Observações |
-| --- | --- | --- | --- |
-| **3V3** | J1-1 (RPi) | U1-1 (STM32), A1-1 (TMC5160), SW1-7 (Safety) | Distribui alimentação lógica de 3,3 V para MCU, drivers e circuito de intertravamento. |
-| **GND** | J1-2 (RPi) | U1-2 (STM32), A1-2 (TMC5160), P1-8 (Encoders), SW1-5/6 (Safety) | Plano de referência comum para SPI, STEP/DIR/EN e sensores. |
-| **SPI_MOSI** | J1-3 (RPi) | U1-3 (STM32), A1-3 (TMC5160) | Dados mestre→escravo compartilhados entre Pi, microcontrolador e drivers. |
-| **SPI_MISO** | J1-4 (RPi) | U1-4 (STM32), A1-4 (TMC5160) | Retorno de dados/telemetria para o Raspberry Pi. |
-| **SPI_SCK** | J1-5 (RPi) | U1-5 (STM32), A1-5 (TMC5160) | Clock SPI comum (modo 3, até 8 MHz). |
-| **CS_STM32** | J1-6 (RPi) | U1-6 (STM32) | *Chip-select* dedicado ao link Pi↔STM32. |
-| **CS_TMC5160** | J1-7 (RPi) | A1-6 (TMC5160) | *Chip-select* individual para configuração dos três TMC5160 via CLI no Pi. |
-| **STEP_X / DIR_X / EN_X** | U1-7/8/9 (STM32) | A1-7/8/9 (TMC5160) | Controle completo do eixo X (pulso, direção e habilitação). |
-| **STEP_Y / DIR_Y / EN_Y** | U1-10/11/12 | A1-10/11/12 | Canal dedicado ao eixo Y. |
-| **STEP_Z / DIR_Z / EN_Z** | U1-13/14/15 | A1-13/14/15 | Canal dedicado ao eixo Z. |
-| **ENC_XA / ENC_XB** | U1-16/17 | P1-1/2 (Encoder) | Entradas quadratura TIM3 (eixo X). |
-| **ENC_YA / ENC_YB** | U1-18/19 | P1-3/4 (Encoder) | Entradas quadratura LPTIM1 (eixo Y). |
-| **ENC_ZA / ENC_ZB** | U1-20/21 | P1-5/6 (Encoder) | Entradas quadratura TIM5 (eixo Z). |
-| **ESTOP** | U1-22 | SW1-1 (Safety) | Linha de emergência que derruba EN global dos TMC5160. |
-| **LIM_X / LIM_Y / LIM_Z** | U1-23/24/25 | SW1-2/3/4 (Safety) | Fins de curso com disparo por EXTI no STM32. |
-| **5V_AUX** | J1-8 (RPi) | P1-7 (Encoder) | Alimentação auxiliar de 5 V para os encoders incrementais. |
-| **RUN** | J1-9 (RPi) | — | Linha RUN do Raspberry Pi disponível para intertravamento externo (sem ligação a outros blocos). |
-
----
-
-## 3) CubeMX — Seleções Principais
-
-**SYS**  
-- **Debug = SWD**, **Timebase = SysTick**, todos **Wake-Up OFF**.
-
-**Timers**  
-- **TIM6 — Time Base 50 kHz (DDA/STEP)**: `PSC=79`, `ARR=19`, `Up`, **TRGO=Update** (opcional), **IRQ ON**.  
-- **TIM7 — Time Base 1 kHz (PI/PID)**: `PSC=7999`, `ARR=9`, `Up`, **IRQ ON**.
-- **TIM3 — Encoder X (16b)**: **Encoder TI1&TI2 (X4)**, `ICxF=0`, `PSC=0`, `ARR=0xFFFF`.
-- **LPTIM1 — Encoder Y (16b)**: **Encoder interface** (X4), `ARR=0xFFFF`, clock em `APB1`.
-- **TIM5 — Encoder Z (32b)**: mesmo perfil 32 bits (`ARR=0xFFFFFFFF`).
-- **TIM15 — PWM do LED discreto**: `PSC=0`, `ARR=0xFFFF`. O serviço aceita frequências
-  em centi-hertz e calcula o período em ticks com arredondamento, mas o valor é
-  limitado a 65 536 passos por conta do ARR de 16 bits. Com o clock atual
-  (80 MHz) isso significa que pedidos de 1,00 Hz (`freq_centi_hz = 100`) ou
-  0,20 Hz (`freq_centi_hz = 20`) resultam em 80 M e 400 M ticks, respectivamente,
-  ambos saturados para 0x10000 → ~1,22 kHz efetivos. Para realmente piscar em
-  1 Hz ou 0,2 Hz é necessário reduzir o clock do TIM15 aumentando o prescaler
-  (por exemplo `PSC=7999` → divisor 8 000 → frequência mínima ≈ 0,15 Hz).
-
-**SPI2 (RPi↔STM32)**
-- **Slave, 8-bit, MODE 3 (CPOL=High, CPHA=2nd)**, **NSS=Hardware Input** (PD0 via PMOD).
-- **DMA**: RX *Circular* (Byte/Byte, Priority High, inc mem ON), TX *Normal* (Byte/Byte).  
-- **NVIC**: habilite **DMA RX/TX** e **SPI2 global**.
-
-**USART1 (VCP)**  
-- **115200 8N1**, PB6/PB7. Retarget do `printf` via `_write()`.
-
-**GPIO**  
-- **STEP/DIR/EN**: Output, **Very High speed** (bordas limpas).
-
-**NVIC (prioridades sugeridas)**  
-1) **E-STOP/PROX (EXTI)**, 2) **TIM6**, 3) **SPI2 DMA**, 4) (opcional) timer de *timestamp* do Z, 5) **TIM7**, 6) **USART1**.
-
----
-
-## 4) Timers — Detalhes & Fórmulas
-
-- **Time Base**: \( f = \frac{TIMCLK}{(PSC+1)(ARR+1)} \) → com **TIMCLK=80 MHz**:  
-  - **TIM6**: 80e6/(80·20) = **50 kHz** (tick = 20 µs).  
-  - **TIM7**: 80e6/(8000·10) = **1 kHz** (tick = 1 ms).
-- **Encoders** (QEI): modo **TI1&TI2 (X4)** conta A↑/A↓/B↑/B↓ em hardware; **sem ISR** por borda.  
-- **Leitura contínua (sem zerar)**: acumular por **diferença modular** (trata *wrap*):
-  ```c
-  int16_t dX = (int16_t)((uint16_t)LPTIM1->CNT - (uint16_t)lastX); lastX = (uint16_t)LPTIM1->CNT; posX += dX;
-  int16_t dY = (int16_t)(TIM5->CNT - lastY); lastY = TIM5->CNT; posY += dY;
-  int16_t dZ = (int16_t)(TIM3->CNT - lastZ); lastZ = TIM3->CNT; posZ += dZ;
-  ```
-- **Homing fino (opcional)**: use **TRGO=Update** do TIM6 e um timer de **Input Capture** em **Slave Reset** para carimbar o **sub-tick** do Z (fração dos 20 µs).
-
----
-
-## 5) SPI — Modo e Desempenho
-
-- **STM32↔RPi (SPI2 Slave, DMA)**: **MODE 3**, RX DMA **circular** (callbacks de **Half/Full** para *router*).
-- **STM32↔TMC5160 (Master, se usado)**: **MODE 3**; **SCK** típico **4 MHz** (até 8 MHz com clock externo no TMC).  
-- **Buffers**: RX 256–512 B; TX por DMA “on-demand”.  
-- **Integridade**: cabos curtos, GND comum, resistores série 33–47 Ω se houver *ringing*.
-
----
-
-## 6) Estrutura do Firmware (Core gerado, App autoral)
-
-```
-Core/
-  Inc/ main.h, gpio.h, tim.h, spi.h, usart.h, dma.h, ...   (gerado CubeMX)
-  Src/ main.c, gpio.c, tim.c, spi.c, usart.c, dma.c, ...   (gerado CubeMX)
-App/
-  Inc/                // headers autorais (inclua esta pasta no include path)
-    protocol/         // frame_defs.h, router.h, requests/*.h, responses/*.h
-    services/         // service_adapters.h, */*.h
-  Src/                // fontes autorais
-    protocol/         // router.c, requests/*.c, responses/*.c
-    services/         // home/, led/, motion/, probe/, safety/
-  TESTS/              // testes unitários host-based (CMake)
-Drivers/ CMSIS, HAL/...
-```
-
-- **`main.c`**: `SystemClock_Config()`, `MX_*_Init()` e blocos **USER** para *bring-up*.  
-- **`tim.c`/`spi.c`/`usart.c`/`dma.c`**: inicialização HAL conforme `.ioc`.  
-- **Interrupções (`stm32l4xx_it.c`)**: handlers com blocos **USER**; chame ali `motion_tick_50k()` (TIM6) e `control_tick_1k()` (TIM7).
-
-**Logs (VCP)**  
-- Implementar `_write()` e usar `printf()` (ou o módulo `console/` DMA não-bloqueante).
-
----
-
-## 7) Funcionalidades Principais
-
-- **DDA 50 kHz** (TIM6): gera **STEP** síncrono p/ 3 eixos, largura de pulso segura (≥ 1 µs).  
-- **Controle 1 kHz** (TIM7): leitura de encoders, **PI/PID** (X/Y/Z), *service loop* do protocolo.  
-- **Encoders por hardware** (LPTIM1/TIM5/TIM3): contagem exata; velocidade por `ΔN`/Δt.
-- **Router SPI (RX DMA circular)**: FSM byte-a-byte, valida **header/tail/paridade**, despacha para serviços.  
-- **Homing**: por **sensor de proximidade (EXTI)** + (opcional) **timestamp do Z** para *home offset* fino.  
-- **Safety**: **E-STOP** em **EXTI** (prioridade máxima) corta **EN** de todos os eixos.
-
----
-
-## 8) Build, Flash & Logs
-
-1. **Abrir o .ioc no STM32CubeIDE** → **Generate Code**.  
-2. **Compilar** (botão martelo).  
-3. **Debug/Flash** (botão inseto).  
-4. **Terminal embutido** (Window → Show View → **Terminal** → **Serial**):
-   - Porta **ST-LINK VCP**, **115200 8N1**.  
-   - `printf()` aparecerá no terminal (via `_write()` da USART1).
-
----
-
-## 10) STM32/FPGA SPI Protocol — **Requests**
-
-Resumo dos frames de **REQUEST** suportados pelo HDL, com foco exclusivo na **estrutura** (layout por byte) e nas **funções auxiliares** disponíveis em cada pacote de framing. Todos os layouts são **Big-Endian por byte**.
-
-- **Header de request**: `0xAA` (`REQ_HEADER`)  
-- **Tail de request**: `0x55` (`REQ_TAIL`)  
-- **Tipos (`msgType`)**: ver `src/protocol/framings/constants/protocol_constants_pkg.sv`
-
-**LED_CTRL (9 bytes) — 0x07**
-- Arquivo: `src/protocol/framings/requests/led_control_request_pkg.sv`
-- Layout: `[0]=AA, [1]=07, [2]=FrameID, [3]=LedMask(LED1), [4]=LED1_Mode, [5..6]=LED1_FreqHz, [7]=Parity( XOR bytes 1..6 ), [8]=55`
-- Paridade: `Parity = XOR(bytes 1..6)`
-- Helpers:
-  - `decoder(raw[95:0])->struct`
-  - `encoder(struct)->raw[95:0]`
-  - `calc_parity(struct)->byte`
-  - `check_parity(struct)->logic`
-  - `set_parity(struct)->struct`
-  - `make_default()->struct`
-
-**FPGA_STATUS (4 bytes) — 0x20**  
-- Arquivo: `src/protocol/framings/requests/fpga_status_request_pkg.sv`  
-- Layout: `[0]=AA, [1]=20, [2]=FrameID, [3]=55`  
-- Paridade: não aplicável  
-- Helpers: `decoder`, `encoder`, `make_default`
-
-**MOVE_QUEUE_STATUS (4 bytes) — 0x02**  
-- Arquivo: `src/protocol/framings/requests/move_queue_status_request_pkg.sv`  
-- Layout: `[0]=AA, [1]=02, [2]=FrameID, [3]=55`  
-- Paridade: não aplicável  
-- Helpers: `decoder`, `encoder`, `make_default`
-
-**START_MOVE (4 bytes) — 0x03**  
-- Arquivo: `src/protocol/framings/requests/start_move_request_pkg.sv`  
-- Layout: `[0]=AA, [1]=03, [2]=FrameID, [3]=55`  
-- Paridade: não aplicável  
-- Helpers: `decoder`, `encoder`, `make_default`
-
-**MOVE_END (4 bytes) — 0x06**  
-- Arquivo: `src/protocol/framings/requests/move_end_request_pkg.sv`  
-- Layout: `[0]=AA, [1]=06, [2]=FrameID, [3]=55`  
-- Paridade: não aplicável  
-- Helpers: `decoder`, `encoder`, `make_default`
-
-**MOVE_HOME (9 bytes) — 0x04**  
-- Arquivo: `src/protocol/framings/requests/move_home_request_pkg.sv`  
-- Layout: `[0]=AA, [1]=04, [2]=FrameID, [3]=AxisMask, [4]=DirMask, [5..6]=Vhome, [7]=Parity, [8]=55`  
-- Paridade: `Parity = XOR(bytes 1..6)`  
-- Helpers: `decoder`, `encoder`, `calc_parity`, `check_parity`, `set_parity`, `make_default`
-
-**MOVE_PROBE_LEVEL (8 bytes) — 0x05**  
-- Arquivo: `src/protocol/framings/requests/move_probe_level_request_pkg.sv`  
-- Layout: `[0]=AA, [1]=05, [2]=FrameID, [3]=AxisMask, [4..5]=Vprobe, [6]=Parity, [7]=55`  
-- Paridade: `Parity = XOR(bytes 1..5)`  
-- Helpers: `decoder`, `encoder`, `calc_parity`, `check_parity`, `set_parity`, `make_default`
-
-**MOVE_QUEUE_ADD (42 bytes) — 0x01**  
-- Arquivo: `src/protocol/framings/requests/move_queue_add_request_pkg.sv`  
-- Layout:  
-  - `[0]=AA, [1]=01, [2]=FrameID, [3]=DirMask`  
-  - Vel/contagens X: `[4..5]=Vx, [6..9]=Sx`  
-  - Vel/contagens Y: `[10..11]=Vy, [12..15]=Sy`  
-  - Vel/contagens Z: `[16..17]=Vz, [18..21]=Sz`  
-  - PID X: `[22..23]=Kp_x, [24..25]=Ki_x, [26..27]=Kd_x`  
-  - PID Y: `[28..29]=Kp_y, [30..31]=Ki_y, [32..33]=Kd_y`  
-  - PID Z: `[34..35]=Kp_z, [36..37]=Ki_z, [38..39]=Kd_z`  
-  - `[40]=Parity (bit0 = XOR-reduce dos bits dos bytes 1..39; [7:1]=0)`  
-  - `[41]=55`  
-- Paridade: `parity[0] = ^{bytes 1..39}` (XOR-reduce de bits); `parity[7:1]=0`  
-- Helpers: `decoder`, `encoder`, `calc_parity_bit`, `check_parity`, `set_parity`, `make_default`
-
----
-
-## 11) STM32/FPGA SPI Protocol — **Responses**
-
-Resumo dos frames de **RESPONSE** publicados pelo HDL, com foco exclusivo na **estrutura** (layout por byte) e nas **funções auxiliares** disponíveis em cada pacote de framing. Todos os layouts são **Big-Endian por byte**.
-
-- **Header de response**: `0xAB` (`RESP_HEADER`)  
-- **Tail de response**: `0x54` (`RESP_TAIL`)  
-- **Tipos (`msgType`)**: ver `src/protocol/framings/constants/protocol_constants_pkg.sv`
-
-- **LED_CTRL (7 bytes) — 0x07**
-- Arquivo: `src/protocol/framings/responses/led_control_response_pkg.sv`
-- Layout: `[0]=AB, [1]=07, [2]=FrameID_Echo, [3]=LedMask(LED1), [4]=Status, [5]=Parity, [6]=54`
-- Paridade: `Parity = XOR(bytes 1..4)` (byte completo)
-- Helpers: `decoder`, `encoder`, `calc_parity`, `check_parity`, `set_parity`, `make_default`
-
-**FPGA_STATUS (12 bytes) — 0x20**  
-- Arquivo: `src/protocol/framings/responses/fpga_status_response_pkg.sv`  
-- Layout: `[0]=AB, [1]=20, [2]=FrameID_Echo, [3]=Status, [4]=State, [5]=Mode, [6..9]=FwVersion(32b), [10]=Parity, [11]=54`  
-- Paridade: `Parity = ^{bytes 1..9}`  
-- Helpers: `decoder`, `encoder`, `calc_parity_bit`, `check_parity`, `set_parity`, `make_default`
-
-**MOVE_QUEUE_STATUS (12 bytes) — 0x02**  
-- Arquivo: `src/protocol/framings/responses/move_queue_status_response_pkg.sv`  
-- Layout: `[0]=AB, [1]=02, [2]=FrameID_Echo, [3]=Status, [4]=PidErrX, [5]=PidErrY, [6]=PidErrZ, [7]=PctX, [8]=PctY, [9]=PctZ, [10]=Parity, [11]=54`  
-- Paridade: `Parity = ^{bytes 1..9}`  
-- Helpers: `decoder`, `encoder`, `calc_parity_bit`, `check_parity`, `set_parity`, `make_default`
-
-**START_MOVE (4 bytes) — 0x03**  
-- Arquivo: `src/protocol/framings/responses/start_move_response_pkg.sv`  
-- Layout: `[0]=AB, [1]=03, [2]=FrameID_Echo, [3]=54`  
-- Paridade: não aplicável  
-- Helpers: `decoder`, `encoder`, `make_default`
-
-**MOVE_END (4 bytes) — 0x06**  
-- Arquivo: `src/protocol/framings/responses/move_end_response_pkg.sv`  
-- Layout: `[0]=AB, [1]=06, [2]=FrameID_Echo, [3]=54`  
-- Paridade: não aplicável  
-- Helpers: `decoder`, `encoder`, `make_default`
-
-**MOVE_HOME (8 bytes) — 0x04**  
-- Arquivo: `src/protocol/framings/responses/move_home_response_pkg.sv`  
-- Layout: `[0]=AB, [1]=04, [2]=FrameID_Echo, [3]=Status, [4]=AxisHomeMask, [5]=ErrorFlags, [6]=Parity, [7]=54`  
-- Paridade: `Parity = XOR(bytes 1..5)` (byte completo)  
-- Helpers: `decoder`, `encoder`, `calc_parity`, `check_parity`, `set_parity`, `make_default`
-
-**HOME_STATUS (18 bytes) — 0x21**  
-- Arquivo: `src/protocol/framings/responses/home_status_response_pkg.sv`  
-- Layout: `[0]=AB, [1]=21, [2]=FrameID_Echo, [3]=AxisMask, [4..5]=PosRelX, [6..7]=HomeOffX, [8..9]=PosRelY, [10..11]=HomeOffY, [12..13]=PosRelZ, [14..15]=HomeOffZ, [16]=Parity, [17]=54`  
-- Paridade: `Parity = XOR(bytes 1..15)` (byte completo)  
-- Helpers: `decoder`, `encoder`, `calc_parity`, `check_parity`, `set_parity`, `make_default`
-
-**MOVE_PROBE_LEVEL (20 bytes) — 0x05**  
-- Arquivo: `src/protocol/framings/responses/move_probe_level_response_pkg.sv`  
-- Layout: `[0]=AB, [1]=05, [2]=FrameID_Echo, [3]=Status, [4]=AxisDoneMask, [5]=ErrorFlags, [6..9]=LatchedPosX, [10..13]=LatchedPosY, [14..17]=LatchedPosZ, [18]=Parity, [19]=54`  
-- Paridade: `Parity = XOR(bytes 1..17)` (byte completo)  
-- Helpers: `decoder`, `encoder`, `calc_parity`, `check_parity`, `set_parity`, `make_default`
-
-**MOVE_QUEUE_ADD_ACK (6 bytes) — 0x01**  
-- Arquivo: `src/protocol/framings/responses/move_queue_add_response_pkg.sv`  
-- Layout: `[0]=AB, [1]=01, [2]=FrameID_Echo, [3]=Status, [4]=Parity, [5]=54`  
-- Paridade: `Parity = ^{bytes 1..3}` (XOR-reduce de bits);  
-- Helpers: `decoder`, `encoder`, `calc_parity_bit`, `check_parity`, `set_parity`, `make_default_ok`, `make_default_err`
-
----
-
-## 12) Router & Serviços (lado STM32)
-
-- **Router SPI**: consome bytes do **RX DMA circular**, monta **frames**, valida **header/tail/paridade** e despacha pelo `msgType`:
-  - `led_service`: controla o LED1 (verde) conforme `LED_CTRL` (9 bytes). Ver `CNC_Controller/App/README.md` para pinos/mapeamento e modos (desligado/ligado/pisca).
-  - `motion_service`: *enqueue* de segmentos (`MOVE_QUEUE_ADD`), *status*, *start/end*, *home/probe*.
-- **Respostas**: seguem o framing **AB..54** e ecoam `FrameID`.
-
-**Esqueleto de callback (HAL)**
-```c
-void HAL_SPI_RxHalfCpltCallback(SPI_HandleTypeDef* h){ if(h->Instance==SPI2){ router_feed_bytes(rx_buf, RX_BUF_SZ/2); } }
-void HAL_SPI_RxCpltCallback    (SPI_HandleTypeDef* h){ if(h->Instance==SPI2){ router_feed_bytes(rx_buf+RX_BUF_SZ/2, RX_BUF_SZ/2); } }
-void HAL_SPI_TxCpltCallback    (SPI_HandleTypeDef* h){ if(h->Instance==SPI2){ tx_busy = 0; } }
-```
-
----
-
-## 13) Notas de Controle (PI/PID) & Desempenho
-
-- **Loop 1 kHz** é um *sweet spot* para 40/2.5k CPR: baixa quantização de velocidade, latência de 1 ms e pouca carga de CPU.
-- **Filtro de velocidade**: média móvel 50–200 ms sobre `ΔN` reduz ruído a baixas rotações.  
-- **Sincronismo**: o DDA (TIM6) é o relógio mestre; atualize *setpoints* no TIM7 (1 kHz).  
-- **Homing**: *latch* preciso do Z (se usar timestamp sub-tick), com correção de fase do DDA.
-
----
-
-## 9) Testes Unitários (Ubuntu)
-
-- Local: `CNC_Controller/App/Tests` (CMake + CTest).
-- Requisitos: `sudo apt-get install -y build-essential cmake`.
-- Rodar:
-  - `cd CNC_Controller/App/Tests`
-  - `cmake -S . -B build`
-  - `cmake --build build -j`
-  - `ctest --test-dir build -V`
-
-No CubeIDE, adicione `App/Inc` em Paths & Symbols para os includes `protocol/...` e `services/...` funcionarem.
-
----
-
-## 14) Helpers C (frame_defs.h) & Retornos Padronizados
-
-- Helpers genéricos adicionados para reduzir repetição entre requests/responses:
-  - `req_init(raw, type)` / `resp_init(raw, type)` — escreve header e tipo.
-  - `req_set_tail(raw, idx)` / `resp_set_tail(raw, idx)` — define o tail no índice final.
-  - Paridade sobre bytes `1..N` (do campo `type` até o último campo):
-    - `parity_set_byte_1N(raw, last_idx, parity_idx)` / `parity_check_byte_1N(...)`.
-    - `parity_set_bit_1N(raw, last_idx, parity_idx)` / `parity_check_bit_1N(...)`.
-  - Validadores de frame: `frame_expect_req(raw,len,type,min_len)`, `frame_expect_resp(...)`.
-
-- Códigos de retorno padronizados (todas as funções de encoder/decoder usam):
-  - `PROTO_OK = 0`: sucesso.
-  - `PROTO_WARN = 1`: aviso (opcional, futuro uso).
-  - Erros (< 0): `PROTO_ERR_ARG` (argumento/len inválido), `PROTO_ERR_FRAME` (header/tail/tipo), `PROTO_ERR_ALLOC`, `PROTO_ERR_RANGE`, `PROTO_ERR_PARITY`.
-
-- Macros utilitárias: `PROTO_SUCCEEDED(x)`, `PROTO_FAILED(x)`, `PROTO_IS_WARN(x)`.
-
----
-
-## 15) Checklist Rápido
-
-- [ ] HCLK=80 MHz; APB1=/2; APB2=/1.  
-- [ ] TIM6=50 kHz (79/19), TIM7=1 kHz (7999/9).  
-<<<<<<< HEAD
-- [ ] Encoders: TIM3 (16 b, eixo X), TIM5 (32 b, eixo Z), LPTIM1 (16 b, eixo Y).
-=======
-- [ ] Encoders: TIM2/5 (32 b), TIM3 (16 b).  
->>>>>>> d43da21b
-- [ ] SPI2 Slave MODE 3, RX DMA circular, TX DMA normal.
-- [ ] USART1 VCP funcionando (printf).  
-- [ ] E-STOP/PROX em EXTI; ISR só-flag.  
-- [ ] Router SPI recebe AA..55 e responde AB..54.+# CNC Controller (STM32L475 – B-L475E-IOT01A) — Projeto & Protocolo
+
+Este repositório descreve e implementa um **controlador CNC** baseado no **STM32L475** (kit **B-L475E-IOT01A**), com:
+
+- **Eixo X** com **encoder AB** de **40 pulsos por rotação** monitorado pelo **TIM3** (16 bits).
+- **Eixo Y** com **encoder AB** de **2 500 pulsos por rotação** usando o **LPTIM1** (16 bits acumulados em software).
+- **Eixo Z** com **encoder AB** de **40 pulsos por rotação** registrado pelo **TIM5** (32 bits).
+- **Gerador de passos (DDA)** em **50 kHz** (TIM6) com **STEP/DIR/EN** para 3 drivers **TMC5160**.
+- **Controle PI/PID** a **1 kHz** (TIM7), leitura de encoders e serviços.
+- **SPI2 (Slave, MODE 3, DMA)** para comunicação com **Raspberry Pi** (master) via conector PMOD.
+- **USART1 (VCP)** para **logs via USB ST-LINK**.
+- **Framing SPI** compatível com o HDL/FPGA (headers/tails AA..55 / AB..54) e *router* de mensagens.
+
+> Foco: **determinismo de tempo**, **sincronismo entre eixos**, **baixa latência** e uma base de código **fácil de manter** com CubeMX/CubeIDE.
+
+---
+
+## 1) Hardware & Relógios (Clocking)
+
+- **Placa**: ST **B-L475E-IOT01A** (STM32L475VG, Cortex-M4F @ **80 MHz**).
+- **Clock** (CubeMX → Clock Configuration):
+  - **HCLK = 80 MHz**, **APB1 = /2**, **APB2 = /1**.
+  - Regra ST: com prescaler APB ≠ 1, **TIMxCLK = 2×PCLK**.
+  - Assim, **TIM2/3/4/5/6/7** (APB1) e **TIM1/8/15/16/17** (APB2) operam a **80 MHz**; o **LPTIM1** também recebe o **PCLK1** (80 MHz) quando configurado para clock APB.
+- **Drivers**: **TMC5160**, SPI **MODE 3** (CPOL=1, CPHA=2), SCK recomendado **4–8 MHz** conforme clock do TMC.
+- **Encoders**:
+  - **X/Z**: 40 **CPR** (X4) → 16 bits são suficientes (TIM3/TIM5).
+  - **Y**: 2 500 **CPR** (X4) → 16 bits (LPTIM1) com acumulação em software.
+
+---
+
+## 2) Mapa de Pinos (sugestão segura)
+
+| Função | Pino(s) | Observações |
+|---|---|---|
+| **Encoder X (TIM3)** | **PA6=CH1**, **PA7=CH2** | AF2, mantidos em `NOPULL` para tolerância a 5 V |
+| **Encoder Y (LPTIM1)** | **PA4=IN1**, **PA5=IN2** | Usa pinos liberados do SPI1 (sem SWO) |
+| **Encoder Z (TIM5)** | **PA0=CH1**, **PA1=CH2** | Necessário manter `NOPULL` para o requisito `FT_a` |
+| **SPI2 (Slave)** | **PD1=SCK**, **PD3=MISO**, **PD4=MOSI**, **PD0=NSS** | **MODE 3**, Very High speed |
+| **USART1 (VCP)** | **PB6=TX**, **PB7=RX** | USB do ST-LINK |
+| **STEP** | PB4 (X), PB0 (Y), PB1 (Z) | GPIO Out, Very High |
+| **DIR** | PA3 (X), PB2 (Y), PA2 (Z) | GPIO Out, Very High |
+| **EN** | PC4 (X), PC5 (Y), PA8 (Z) | GPIO Out |
+| **EXTI** | PC0/PC1/PC2 (PROX_X/Y/Z), PC13 (E-STOP) | ISR **só-flag** |
+
+### 2.1) Interconexões KiCad (STM32 ↔ TMC5160 ↔ Raspberry Pi)
+
+Os roteamentos críticos entre o Raspberry Pi 3 A+, a placa B-L475E-IOT01A e o *stack* de drivers TMC5160 foram capturados em um 
+esquemático KiCad gerado via script Python (`Docs/schematics/generate_cnc_schematic.py`). O arquivo resultante (`Docs/schematics/
+cnc_connections.kicad_sch`) mantém os símbolos parametrizados das três placas, encoders incrementais e laços de segurança. A im
+agem abaixo é uma renderização automática (Graphviz) das mesmas ligações para consulta rápida; o `.kicad_sch` pode ser aberto no
+KiCad 9 para inspeção detalhada e edição.
+
+<img src="Docs/schematics/cnc_connections.svg" alt="Interconexões principais do controlador CNC" />
+
+> A renderização vetorial completa está disponível em [SVG](Docs/schematics/cnc_connections.svg) para zoom ilimitado.
+
+| Net | Origem | Destino(s) | Observações |
+| --- | --- | --- | --- |
+| **3V3** | J1-1 (RPi) | U1-1 (STM32), A1-1 (TMC5160), SW1-7 (Safety) | Distribui alimentação lógica de 3,3 V para MCU, drivers e circuito de intertravamento. |
+| **GND** | J1-2 (RPi) | U1-2 (STM32), A1-2 (TMC5160), P1-8 (Encoders), SW1-5/6 (Safety) | Plano de referência comum para SPI, STEP/DIR/EN e sensores. |
+| **SPI_MOSI** | J1-3 (RPi) | U1-3 (STM32), A1-3 (TMC5160) | Dados mestre→escravo compartilhados entre Pi, microcontrolador e drivers. |
+| **SPI_MISO** | J1-4 (RPi) | U1-4 (STM32), A1-4 (TMC5160) | Retorno de dados/telemetria para o Raspberry Pi. |
+| **SPI_SCK** | J1-5 (RPi) | U1-5 (STM32), A1-5 (TMC5160) | Clock SPI comum (modo 3, até 8 MHz). |
+| **CS_STM32** | J1-6 (RPi) | U1-6 (STM32) | *Chip-select* dedicado ao link Pi↔STM32. |
+| **CS_TMC5160** | J1-7 (RPi) | A1-6 (TMC5160) | *Chip-select* individual para configuração dos três TMC5160 via CLI no Pi. |
+| **STEP_X / DIR_X / EN_X** | U1-7/8/9 (STM32) | A1-7/8/9 (TMC5160) | Controle completo do eixo X (pulso, direção e habilitação). |
+| **STEP_Y / DIR_Y / EN_Y** | U1-10/11/12 | A1-10/11/12 | Canal dedicado ao eixo Y. |
+| **STEP_Z / DIR_Z / EN_Z** | U1-13/14/15 | A1-13/14/15 | Canal dedicado ao eixo Z. |
+| **ENC_XA / ENC_XB** | U1-16/17 | P1-1/2 (Encoder) | Entradas quadratura TIM3 (eixo X). |
+| **ENC_YA / ENC_YB** | U1-18/19 | P1-3/4 (Encoder) | Entradas quadratura LPTIM1 (eixo Y). |
+| **ENC_ZA / ENC_ZB** | U1-20/21 | P1-5/6 (Encoder) | Entradas quadratura TIM5 (eixo Z). |
+| **ESTOP** | U1-22 | SW1-1 (Safety) | Linha de emergência que derruba EN global dos TMC5160. |
+| **LIM_X / LIM_Y / LIM_Z** | U1-23/24/25 | SW1-2/3/4 (Safety) | Fins de curso com disparo por EXTI no STM32. |
+| **5V_AUX** | J1-8 (RPi) | P1-7 (Encoder) | Alimentação auxiliar de 5 V para os encoders incrementais. |
+| **RUN** | J1-9 (RPi) | — | Linha RUN do Raspberry Pi disponível para intertravamento externo (sem ligação a outros blocos). |
+
+---
+
+## 3) CubeMX — Seleções Principais
+
+**SYS**  
+- **Debug = SWD**, **Timebase = SysTick**, todos **Wake-Up OFF**.
+
+**Timers**  
+- **TIM6 — Time Base 50 kHz (DDA/STEP)**: `PSC=79`, `ARR=19`, `Up`, **TRGO=Update** (opcional), **IRQ ON**.  
+- **TIM7 — Time Base 1 kHz (PI/PID)**: `PSC=7999`, `ARR=9`, `Up`, **IRQ ON**.
+- **TIM3 — Encoder X (16b)**: **Encoder TI1&TI2 (X4)**, `ICxF=0`, `PSC=0`, `ARR=0xFFFF`.
+- **LPTIM1 — Encoder Y (16b)**: **Encoder interface** (X4), `ARR=0xFFFF`, clock em `APB1`.
+- **TIM5 — Encoder Z (32b)**: mesmo perfil 32 bits (`ARR=0xFFFFFFFF`).
+- **TIM15 — PWM do LED discreto**: `PSC=0`, `ARR=0xFFFF`. O serviço aceita frequências
+  em centi-hertz e calcula o período em ticks com arredondamento, mas o valor é
+  limitado a 65 536 passos por conta do ARR de 16 bits. Com o clock atual
+  (80 MHz) isso significa que pedidos de 1,00 Hz (`freq_centi_hz = 100`) ou
+  0,20 Hz (`freq_centi_hz = 20`) resultam em 80 M e 400 M ticks, respectivamente,
+  ambos saturados para 0x10000 → ~1,22 kHz efetivos. Para realmente piscar em
+  1 Hz ou 0,2 Hz é necessário reduzir o clock do TIM15 aumentando o prescaler
+  (por exemplo `PSC=7999` → divisor 8 000 → frequência mínima ≈ 0,15 Hz).
+
+**SPI2 (RPi↔STM32)**
+- **Slave, 8-bit, MODE 3 (CPOL=High, CPHA=2nd)**, **NSS=Hardware Input** (PD0 via PMOD).
+- **DMA**: RX *Circular* (Byte/Byte, Priority High, inc mem ON), TX *Normal* (Byte/Byte).  
+- **NVIC**: habilite **DMA RX/TX** e **SPI2 global**.
+
+**USART1 (VCP)**  
+- **115200 8N1**, PB6/PB7. Retarget do `printf` via `_write()`.
+
+**GPIO**  
+- **STEP/DIR/EN**: Output, **Very High speed** (bordas limpas).
+
+**NVIC (prioridades sugeridas)**  
+1) **E-STOP/PROX (EXTI)**, 2) **TIM6**, 3) **SPI2 DMA**, 4) (opcional) timer de *timestamp* do Z, 5) **TIM7**, 6) **USART1**.
+
+---
+
+## 4) Timers — Detalhes & Fórmulas
+
+- **Time Base**: \( f = \frac{TIMCLK}{(PSC+1)(ARR+1)} \) → com **TIMCLK=80 MHz**:  
+  - **TIM6**: 80e6/(80·20) = **50 kHz** (tick = 20 µs).  
+  - **TIM7**: 80e6/(8000·10) = **1 kHz** (tick = 1 ms).
+- **Encoders** (QEI): modo **TI1&TI2 (X4)** conta A↑/A↓/B↑/B↓ em hardware; **sem ISR** por borda.  
+- **Leitura contínua (sem zerar)**: acumular por **diferença modular** (trata *wrap*):
+  ```c
+  int16_t dX = (int16_t)((uint16_t)LPTIM1->CNT - (uint16_t)lastX); lastX = (uint16_t)LPTIM1->CNT; posX += dX;
+  int16_t dY = (int16_t)(TIM5->CNT - lastY); lastY = TIM5->CNT; posY += dY;
+  int16_t dZ = (int16_t)(TIM3->CNT - lastZ); lastZ = TIM3->CNT; posZ += dZ;
+  ```
+- **Homing fino (opcional)**: use **TRGO=Update** do TIM6 e um timer de **Input Capture** em **Slave Reset** para carimbar o **sub-tick** do Z (fração dos 20 µs).
+
+---
+
+## 5) SPI — Modo e Desempenho
+
+- **STM32↔RPi (SPI2 Slave, DMA)**: **MODE 3**, RX DMA **circular** (callbacks de **Half/Full** para *router*).
+- **STM32↔TMC5160 (Master, se usado)**: **MODE 3**; **SCK** típico **4 MHz** (até 8 MHz com clock externo no TMC).  
+- **Buffers**: RX 256–512 B; TX por DMA “on-demand”.  
+- **Integridade**: cabos curtos, GND comum, resistores série 33–47 Ω se houver *ringing*.
+
+---
+
+## 6) Estrutura do Firmware (Core gerado, App autoral)
+
+```
+Core/
+  Inc/ main.h, gpio.h, tim.h, spi.h, usart.h, dma.h, ...   (gerado CubeMX)
+  Src/ main.c, gpio.c, tim.c, spi.c, usart.c, dma.c, ...   (gerado CubeMX)
+App/
+  Inc/                // headers autorais (inclua esta pasta no include path)
+    protocol/         // frame_defs.h, router.h, requests/*.h, responses/*.h
+    services/         // service_adapters.h, */*.h
+  Src/                // fontes autorais
+    protocol/         // router.c, requests/*.c, responses/*.c
+    services/         // home/, led/, motion/, probe/, safety/
+  TESTS/              // testes unitários host-based (CMake)
+Drivers/ CMSIS, HAL/...
+```
+
+- **`main.c`**: `SystemClock_Config()`, `MX_*_Init()` e blocos **USER** para *bring-up*.  
+- **`tim.c`/`spi.c`/`usart.c`/`dma.c`**: inicialização HAL conforme `.ioc`.  
+- **Interrupções (`stm32l4xx_it.c`)**: handlers com blocos **USER**; chame ali `motion_tick_50k()` (TIM6) e `control_tick_1k()` (TIM7).
+
+**Logs (VCP)**  
+- Implementar `_write()` e usar `printf()` (ou o módulo `console/` DMA não-bloqueante).
+
+---
+
+## 7) Funcionalidades Principais
+
+- **DDA 50 kHz** (TIM6): gera **STEP** síncrono p/ 3 eixos, largura de pulso segura (≥ 1 µs).  
+- **Controle 1 kHz** (TIM7): leitura de encoders, **PI/PID** (X/Y/Z), *service loop* do protocolo.  
+- **Encoders por hardware** (LPTIM1/TIM5/TIM3): contagem exata; velocidade por `ΔN`/Δt.
+- **Router SPI (RX DMA circular)**: FSM byte-a-byte, valida **header/tail/paridade**, despacha para serviços.  
+- **Homing**: por **sensor de proximidade (EXTI)** + (opcional) **timestamp do Z** para *home offset* fino.  
+- **Safety**: **E-STOP** em **EXTI** (prioridade máxima) corta **EN** de todos os eixos.
+
+---
+
+## 8) Build, Flash & Logs
+
+1. **Abrir o .ioc no STM32CubeIDE** → **Generate Code**.  
+2. **Compilar** (botão martelo).  
+3. **Debug/Flash** (botão inseto).  
+4. **Terminal embutido** (Window → Show View → **Terminal** → **Serial**):
+   - Porta **ST-LINK VCP**, **115200 8N1**.  
+   - `printf()` aparecerá no terminal (via `_write()` da USART1).
+
+---
+
+## 10) STM32/FPGA SPI Protocol — **Requests**
+
+Resumo dos frames de **REQUEST** suportados pelo HDL, com foco exclusivo na **estrutura** (layout por byte) e nas **funções auxiliares** disponíveis em cada pacote de framing. Todos os layouts são **Big-Endian por byte**.
+
+- **Header de request**: `0xAA` (`REQ_HEADER`)  
+- **Tail de request**: `0x55` (`REQ_TAIL`)  
+- **Tipos (`msgType`)**: ver `src/protocol/framings/constants/protocol_constants_pkg.sv`
+
+**LED_CTRL (9 bytes) — 0x07**
+- Arquivo: `src/protocol/framings/requests/led_control_request_pkg.sv`
+- Layout: `[0]=AA, [1]=07, [2]=FrameID, [3]=LedMask(LED1), [4]=LED1_Mode, [5..6]=LED1_FreqHz, [7]=Parity( XOR bytes 1..6 ), [8]=55`
+- Paridade: `Parity = XOR(bytes 1..6)`
+- Helpers:
+  - `decoder(raw[95:0])->struct`
+  - `encoder(struct)->raw[95:0]`
+  - `calc_parity(struct)->byte`
+  - `check_parity(struct)->logic`
+  - `set_parity(struct)->struct`
+  - `make_default()->struct`
+
+**FPGA_STATUS (4 bytes) — 0x20**  
+- Arquivo: `src/protocol/framings/requests/fpga_status_request_pkg.sv`  
+- Layout: `[0]=AA, [1]=20, [2]=FrameID, [3]=55`  
+- Paridade: não aplicável  
+- Helpers: `decoder`, `encoder`, `make_default`
+
+**MOVE_QUEUE_STATUS (4 bytes) — 0x02**  
+- Arquivo: `src/protocol/framings/requests/move_queue_status_request_pkg.sv`  
+- Layout: `[0]=AA, [1]=02, [2]=FrameID, [3]=55`  
+- Paridade: não aplicável  
+- Helpers: `decoder`, `encoder`, `make_default`
+
+**START_MOVE (4 bytes) — 0x03**  
+- Arquivo: `src/protocol/framings/requests/start_move_request_pkg.sv`  
+- Layout: `[0]=AA, [1]=03, [2]=FrameID, [3]=55`  
+- Paridade: não aplicável  
+- Helpers: `decoder`, `encoder`, `make_default`
+
+**MOVE_END (4 bytes) — 0x06**  
+- Arquivo: `src/protocol/framings/requests/move_end_request_pkg.sv`  
+- Layout: `[0]=AA, [1]=06, [2]=FrameID, [3]=55`  
+- Paridade: não aplicável  
+- Helpers: `decoder`, `encoder`, `make_default`
+
+**MOVE_HOME (9 bytes) — 0x04**  
+- Arquivo: `src/protocol/framings/requests/move_home_request_pkg.sv`  
+- Layout: `[0]=AA, [1]=04, [2]=FrameID, [3]=AxisMask, [4]=DirMask, [5..6]=Vhome, [7]=Parity, [8]=55`  
+- Paridade: `Parity = XOR(bytes 1..6)`  
+- Helpers: `decoder`, `encoder`, `calc_parity`, `check_parity`, `set_parity`, `make_default`
+
+**MOVE_PROBE_LEVEL (8 bytes) — 0x05**  
+- Arquivo: `src/protocol/framings/requests/move_probe_level_request_pkg.sv`  
+- Layout: `[0]=AA, [1]=05, [2]=FrameID, [3]=AxisMask, [4..5]=Vprobe, [6]=Parity, [7]=55`  
+- Paridade: `Parity = XOR(bytes 1..5)`  
+- Helpers: `decoder`, `encoder`, `calc_parity`, `check_parity`, `set_parity`, `make_default`
+
+**MOVE_QUEUE_ADD (42 bytes) — 0x01**  
+- Arquivo: `src/protocol/framings/requests/move_queue_add_request_pkg.sv`  
+- Layout:  
+  - `[0]=AA, [1]=01, [2]=FrameID, [3]=DirMask`  
+  - Vel/contagens X: `[4..5]=Vx, [6..9]=Sx`  
+  - Vel/contagens Y: `[10..11]=Vy, [12..15]=Sy`  
+  - Vel/contagens Z: `[16..17]=Vz, [18..21]=Sz`  
+  - PID X: `[22..23]=Kp_x, [24..25]=Ki_x, [26..27]=Kd_x`  
+  - PID Y: `[28..29]=Kp_y, [30..31]=Ki_y, [32..33]=Kd_y`  
+  - PID Z: `[34..35]=Kp_z, [36..37]=Ki_z, [38..39]=Kd_z`  
+  - `[40]=Parity (bit0 = XOR-reduce dos bits dos bytes 1..39; [7:1]=0)`  
+  - `[41]=55`  
+- Paridade: `parity[0] = ^{bytes 1..39}` (XOR-reduce de bits); `parity[7:1]=0`  
+- Helpers: `decoder`, `encoder`, `calc_parity_bit`, `check_parity`, `set_parity`, `make_default`
+
+---
+
+## 11) STM32/FPGA SPI Protocol — **Responses**
+
+Resumo dos frames de **RESPONSE** publicados pelo HDL, com foco exclusivo na **estrutura** (layout por byte) e nas **funções auxiliares** disponíveis em cada pacote de framing. Todos os layouts são **Big-Endian por byte**.
+
+- **Header de response**: `0xAB` (`RESP_HEADER`)  
+- **Tail de response**: `0x54` (`RESP_TAIL`)  
+- **Tipos (`msgType`)**: ver `src/protocol/framings/constants/protocol_constants_pkg.sv`
+
+- **LED_CTRL (7 bytes) — 0x07**
+- Arquivo: `src/protocol/framings/responses/led_control_response_pkg.sv`
+- Layout: `[0]=AB, [1]=07, [2]=FrameID_Echo, [3]=LedMask(LED1), [4]=Status, [5]=Parity, [6]=54`
+- Paridade: `Parity = XOR(bytes 1..4)` (byte completo)
+- Helpers: `decoder`, `encoder`, `calc_parity`, `check_parity`, `set_parity`, `make_default`
+
+**FPGA_STATUS (12 bytes) — 0x20**  
+- Arquivo: `src/protocol/framings/responses/fpga_status_response_pkg.sv`  
+- Layout: `[0]=AB, [1]=20, [2]=FrameID_Echo, [3]=Status, [4]=State, [5]=Mode, [6..9]=FwVersion(32b), [10]=Parity, [11]=54`  
+- Paridade: `Parity = ^{bytes 1..9}`  
+- Helpers: `decoder`, `encoder`, `calc_parity_bit`, `check_parity`, `set_parity`, `make_default`
+
+**MOVE_QUEUE_STATUS (12 bytes) — 0x02**  
+- Arquivo: `src/protocol/framings/responses/move_queue_status_response_pkg.sv`  
+- Layout: `[0]=AB, [1]=02, [2]=FrameID_Echo, [3]=Status, [4]=PidErrX, [5]=PidErrY, [6]=PidErrZ, [7]=PctX, [8]=PctY, [9]=PctZ, [10]=Parity, [11]=54`  
+- Paridade: `Parity = ^{bytes 1..9}`  
+- Helpers: `decoder`, `encoder`, `calc_parity_bit`, `check_parity`, `set_parity`, `make_default`
+
+**START_MOVE (4 bytes) — 0x03**  
+- Arquivo: `src/protocol/framings/responses/start_move_response_pkg.sv`  
+- Layout: `[0]=AB, [1]=03, [2]=FrameID_Echo, [3]=54`  
+- Paridade: não aplicável  
+- Helpers: `decoder`, `encoder`, `make_default`
+
+**MOVE_END (4 bytes) — 0x06**  
+- Arquivo: `src/protocol/framings/responses/move_end_response_pkg.sv`  
+- Layout: `[0]=AB, [1]=06, [2]=FrameID_Echo, [3]=54`  
+- Paridade: não aplicável  
+- Helpers: `decoder`, `encoder`, `make_default`
+
+**MOVE_HOME (8 bytes) — 0x04**  
+- Arquivo: `src/protocol/framings/responses/move_home_response_pkg.sv`  
+- Layout: `[0]=AB, [1]=04, [2]=FrameID_Echo, [3]=Status, [4]=AxisHomeMask, [5]=ErrorFlags, [6]=Parity, [7]=54`  
+- Paridade: `Parity = XOR(bytes 1..5)` (byte completo)  
+- Helpers: `decoder`, `encoder`, `calc_parity`, `check_parity`, `set_parity`, `make_default`
+
+**HOME_STATUS (18 bytes) — 0x21**  
+- Arquivo: `src/protocol/framings/responses/home_status_response_pkg.sv`  
+- Layout: `[0]=AB, [1]=21, [2]=FrameID_Echo, [3]=AxisMask, [4..5]=PosRelX, [6..7]=HomeOffX, [8..9]=PosRelY, [10..11]=HomeOffY, [12..13]=PosRelZ, [14..15]=HomeOffZ, [16]=Parity, [17]=54`  
+- Paridade: `Parity = XOR(bytes 1..15)` (byte completo)  
+- Helpers: `decoder`, `encoder`, `calc_parity`, `check_parity`, `set_parity`, `make_default`
+
+**MOVE_PROBE_LEVEL (20 bytes) — 0x05**  
+- Arquivo: `src/protocol/framings/responses/move_probe_level_response_pkg.sv`  
+- Layout: `[0]=AB, [1]=05, [2]=FrameID_Echo, [3]=Status, [4]=AxisDoneMask, [5]=ErrorFlags, [6..9]=LatchedPosX, [10..13]=LatchedPosY, [14..17]=LatchedPosZ, [18]=Parity, [19]=54`  
+- Paridade: `Parity = XOR(bytes 1..17)` (byte completo)  
+- Helpers: `decoder`, `encoder`, `calc_parity`, `check_parity`, `set_parity`, `make_default`
+
+**MOVE_QUEUE_ADD_ACK (6 bytes) — 0x01**  
+- Arquivo: `src/protocol/framings/responses/move_queue_add_response_pkg.sv`  
+- Layout: `[0]=AB, [1]=01, [2]=FrameID_Echo, [3]=Status, [4]=Parity, [5]=54`  
+- Paridade: `Parity = ^{bytes 1..3}` (XOR-reduce de bits);  
+- Helpers: `decoder`, `encoder`, `calc_parity_bit`, `check_parity`, `set_parity`, `make_default_ok`, `make_default_err`
+
+---
+
+## 12) Router & Serviços (lado STM32)
+
+- **Router SPI**: consome bytes do **RX DMA circular**, monta **frames**, valida **header/tail/paridade** e despacha pelo `msgType`:
+  - `led_service`: controla o LED1 (verde) conforme `LED_CTRL` (9 bytes). Ver `CNC_Controller/App/README.md` para pinos/mapeamento e modos (desligado/ligado/pisca).
+  - `motion_service`: *enqueue* de segmentos (`MOVE_QUEUE_ADD`), *status*, *start/end*, *home/probe*.
+- **Respostas**: seguem o framing **AB..54** e ecoam `FrameID`.
+
+**Esqueleto de callback (HAL)**
+```c
+void HAL_SPI_RxHalfCpltCallback(SPI_HandleTypeDef* h){ if(h->Instance==SPI2){ router_feed_bytes(rx_buf, RX_BUF_SZ/2); } }
+void HAL_SPI_RxCpltCallback    (SPI_HandleTypeDef* h){ if(h->Instance==SPI2){ router_feed_bytes(rx_buf+RX_BUF_SZ/2, RX_BUF_SZ/2); } }
+void HAL_SPI_TxCpltCallback    (SPI_HandleTypeDef* h){ if(h->Instance==SPI2){ tx_busy = 0; } }
+```
+
+---
+
+## 13) Notas de Controle (PI/PID) & Desempenho
+
+- **Loop 1 kHz** é um *sweet spot* para 40/2.5k CPR: baixa quantização de velocidade, latência de 1 ms e pouca carga de CPU.
+- **Filtro de velocidade**: média móvel 50–200 ms sobre `ΔN` reduz ruído a baixas rotações.  
+- **Sincronismo**: o DDA (TIM6) é o relógio mestre; atualize *setpoints* no TIM7 (1 kHz).  
+- **Homing**: *latch* preciso do Z (se usar timestamp sub-tick), com correção de fase do DDA.
+
+---
+
+## 9) Testes Unitários (Ubuntu)
+
+- Local: `CNC_Controller/App/Tests` (CMake + CTest).
+- Requisitos: `sudo apt-get install -y build-essential cmake`.
+- Rodar:
+  - `cd CNC_Controller/App/Tests`
+  - `cmake -S . -B build`
+  - `cmake --build build -j`
+  - `ctest --test-dir build -V`
+
+No CubeIDE, adicione `App/Inc` em Paths & Symbols para os includes `protocol/...` e `services/...` funcionarem.
+
+---
+
+## 14) Helpers C (frame_defs.h) & Retornos Padronizados
+
+- Helpers genéricos adicionados para reduzir repetição entre requests/responses:
+  - `req_init(raw, type)` / `resp_init(raw, type)` — escreve header e tipo.
+  - `req_set_tail(raw, idx)` / `resp_set_tail(raw, idx)` — define o tail no índice final.
+  - Paridade sobre bytes `1..N` (do campo `type` até o último campo):
+    - `parity_set_byte_1N(raw, last_idx, parity_idx)` / `parity_check_byte_1N(...)`.
+    - `parity_set_bit_1N(raw, last_idx, parity_idx)` / `parity_check_bit_1N(...)`.
+  - Validadores de frame: `frame_expect_req(raw,len,type,min_len)`, `frame_expect_resp(...)`.
+
+- Códigos de retorno padronizados (todas as funções de encoder/decoder usam):
+  - `PROTO_OK = 0`: sucesso.
+  - `PROTO_WARN = 1`: aviso (opcional, futuro uso).
+  - Erros (< 0): `PROTO_ERR_ARG` (argumento/len inválido), `PROTO_ERR_FRAME` (header/tail/tipo), `PROTO_ERR_ALLOC`, `PROTO_ERR_RANGE`, `PROTO_ERR_PARITY`.
+
+- Macros utilitárias: `PROTO_SUCCEEDED(x)`, `PROTO_FAILED(x)`, `PROTO_IS_WARN(x)`.
+
+---
+
+## 15) Checklist Rápido
+
+- [ ] HCLK=80 MHz; APB1=/2; APB2=/1.  
+- [ ] TIM6=50 kHz (79/19), TIM7=1 kHz (7999/9).  
+- [ ] Encoders: TIM3 (16 b, eixo X), TIM5 (32 b, eixo Z), LPTIM1 (16 b, eixo Y).
+- [ ] SPI2 Slave MODE 3, RX DMA circular, TX DMA normal.
+- [ ] USART1 VCP funcionando (printf).  
+- [ ] E-STOP/PROX em EXTI; ISR só-flag.  
+- [ ] Router SPI recebe AA..55 e responde AB..54.