#include <string.h>
#include <stdint.h>
#include "spi.h"
#include "app.h"
#include "Protocol/frame_defs.h"
#include "Protocol/router.h"
#include "Services/service_adapters.h"
#include "Services/Led/led_service.h"
#include "Services/Log/log_service.h"
#include "Services/Test/test_spi_service.h"
#include "app_spi_handshake.h"

extern DMA_HandleTypeDef hdma_spi1_tx;

#define APP_SPI_RX_QUEUE_DEPTH     APP_SPI_DMA_BUF_LEN
typedef enum {
    APP_SPI_RX_STATUS_NONE = 0u,
    APP_SPI_RX_OVERFLOW_QUEUE_FULL = 0x01u,
    APP_SPI_RX_OVERFLOW_INVALID_FRAME = 0x02u,
} app_spi_rx_error_t;

typedef enum {
    APP_SPI_FRAME_NOT_FOUND = 0,
    APP_SPI_FRAME_FOUND,
    APP_SPI_FRAME_PARTIAL,
    APP_SPI_FRAME_INVALID,
} app_spi_frame_search_result_t;
/* Estados de handshake usam padrões alternados para evitar colisão com 0x00/0xFF. */

#if APP_SPI_DMA_BUF_LEN != 42u
#error "SPI DMA buffer must remain 42 bytes (payload + handshake por byte)"
#endif

typedef struct {
    uint8_t data[APP_SPI_MAX_REQUEST_LEN];
    uint16_t len;
} app_spi_frame_t;

static router_t g_router;
static router_handlers_t g_handlers;
static response_fifo_t *g_resp_fifo;

static uint8_t g_spi_rx_dma_buf[APP_SPI_DMA_BUF_LEN];
static uint8_t g_spi_tx_dma_buf[APP_SPI_DMA_BUF_LEN];
static volatile uint8_t g_spi_need_restart = 0;
static volatile uint8_t g_spi_next_status = APP_SPI_STATUS_READY;

#if defined(SCB_CleanDCache_by_Addr) || defined(SCB_InvalidateDCache_by_Addr)
#define APP_SPI_DCACHE_LINE_SIZE    32u
static void app_spi_clean_dcache(void *addr, uint32_t len);
static void app_spi_invalidate_dcache(void *addr, uint32_t len);
#endif

static app_spi_frame_t g_spi_rx_queue[APP_SPI_RX_QUEUE_DEPTH];
static volatile uint8_t g_spi_rx_queue_head = 0;
static volatile uint8_t g_spi_rx_queue_tail = 0;
static volatile uint8_t g_spi_rx_queue_count = 0;
static volatile uint8_t g_spi_rx_error = APP_SPI_RX_STATUS_NONE;

static uint8_t g_spi_tx_pending_buf[APP_SPI_DMA_BUF_LEN];
static volatile uint16_t g_spi_tx_pending_len = 0u;
static volatile uint8_t g_spi_tx_pending_ready = 0u;

LOG_SVC_DEFINE(LOG_SVC_APP, "app");

static void app_spi_queue_reset(void);
static uint8_t app_spi_prime_tx_buffer(uint8_t status);
static uint8_t app_spi_compute_status(void);
static void app_spi_restart_dma(uint8_t status);
static void app_spi_try_restart_dma(void);
static void app_spi_try_commit_pending_to_active(void);
static app_spi_frame_search_result_t app_spi_locate_frame(const uint8_t *buf,
                                                          uint16_t *offset,
                                                          uint16_t *len);
static int app_spi_queue_push_isr(const uint8_t *frame, uint16_t len);
static void app_spi_record_rx_error(app_spi_rx_error_t reason);
static int app_spi_queue_pop(app_spi_frame_t *out);
/*
 * Resumo: trata a conclusão de uma transferência SPI DMA verificando se o
 *         buffer recebido contém um quadro válido, enfileirando-o para o
 *         processamento da camada superior e preparando o status a ser
 *         usado na próxima rodada de handshaking com o mestre.
 */
static void app_spi_handle_txrx_complete(void);

#if defined(SCB_CleanDCache_by_Addr) || defined(SCB_InvalidateDCache_by_Addr)
static uintptr_t app_spi_cache_align_down(uintptr_t addr);
static uintptr_t app_spi_cache_align_up(uintptr_t addr);
#endif

#if defined(SCB_CleanDCache_by_Addr)
static void app_spi_clean_dcache(void *addr, uint32_t len) {
    if (((SCB->CCR & SCB_CCR_DC_Msk) == 0u) || len == 0u) {
        return;
    }

    uintptr_t start = app_spi_cache_align_down((uintptr_t)addr);
    uintptr_t end = app_spi_cache_align_up((uintptr_t)addr + (uintptr_t)len);
    SCB_CleanDCache_by_Addr((uint32_t *)start, (int32_t)(end - start));
}
#else
static void app_spi_clean_dcache(void *addr, uint32_t len) {
    (void)addr;
    (void)len;
}
#endif

#if defined(SCB_InvalidateDCache_by_Addr)
static void app_spi_invalidate_dcache(void *addr, uint32_t len) {
    if (((SCB->CCR & SCB_CCR_DC_Msk) == 0u) || len == 0u) {
        return;
    }

    uintptr_t start = app_spi_cache_align_down((uintptr_t)addr);
    uintptr_t end = app_spi_cache_align_up((uintptr_t)addr + (uintptr_t)len);
    SCB_InvalidateDCache_by_Addr((uint32_t *)start, (int32_t)(end - start));
}
#else
static void app_spi_invalidate_dcache(void *addr, uint32_t len) {
    (void)addr;
    (void)len;
}
#endif

#if defined(SCB_CleanDCache_by_Addr) || defined(SCB_InvalidateDCache_by_Addr)
static uintptr_t app_spi_cache_align_down(uintptr_t addr) {
    return addr & ~((uintptr_t)APP_SPI_DCACHE_LINE_SIZE - 1u);
}

static uintptr_t app_spi_cache_align_up(uintptr_t addr) {
    return (addr + ((uintptr_t)APP_SPI_DCACHE_LINE_SIZE - 1u)) &
           ~((uintptr_t)APP_SPI_DCACHE_LINE_SIZE - 1u);
}
#endif

void app_init(void) {
    led_service_init();
    log_service_init();
    test_spi_service_init();
    LOGT_THIS(LOG_STATE_START, PROTO_OK, "start", "ready");

    g_resp_fifo = resp_fifo_create();
    memset(&g_handlers, 0, sizeof g_handlers);
    services_register_handlers(&g_handlers);
    router_init(&g_router, g_resp_fifo, &g_handlers);

    app_spi_queue_reset();
    g_spi_next_status = APP_SPI_STATUS_READY;
    (void)app_spi_prime_tx_buffer(g_spi_next_status);
    if (HAL_SPI_TransmitReceive_DMA(&hspi1, g_spi_tx_dma_buf, g_spi_rx_dma_buf,
                                    (uint16_t)APP_SPI_DMA_BUF_LEN) != HAL_OK) {
        g_spi_need_restart = 1u;
    }

    (void)test_spi_send_hello();
}

void app_poll(void) {
    app_spi_try_commit_pending_to_active();
<<<<<<< HEAD

=======
>>>>>>> a69d0da5
    app_spi_frame_t frame;
    while (app_spi_queue_pop(&frame) == 0) {
        router_feed_bytes(&g_router, frame.data, frame.len);
    }

    app_spi_try_commit_pending_to_active();
<<<<<<< HEAD

=======
>>>>>>> a69d0da5
    if (g_resp_fifo && !g_spi_tx_pending_ready) {
        uint8_t out[APP_SPI_DMA_BUF_LEN];
        int n = resp_fifo_pop(g_resp_fifo, out, sizeof out);
        if (n > 0 && n <= (int)APP_SPI_DMA_BUF_LEN) {
            uint32_t primask = __get_PRIMASK();
            __disable_irq();
            memset(g_spi_tx_pending_buf, 0, APP_SPI_DMA_BUF_LEN);
            uint16_t pad = (uint16_t)(APP_SPI_DMA_BUF_LEN - (uint16_t)n);
            memcpy(&g_spi_tx_pending_buf[pad], out, (uint32_t)n);
            g_spi_tx_pending_len = (uint16_t)APP_SPI_DMA_BUF_LEN;
            g_spi_tx_pending_ready = 1u;
            if (primask == 0u) {
                __enable_irq();
            }
        } else if (n == PROTO_ERR_RANGE) {
            LOGT_THIS(LOG_STATE_ERROR, PROTO_ERR_RANGE, "spi_tx", "resp too large for dma frame");
        }
    }

    app_spi_try_commit_pending_to_active();
<<<<<<< HEAD

=======
>>>>>>> a69d0da5
    app_spi_try_restart_dma();

    if (g_spi_rx_error != APP_SPI_RX_STATUS_NONE) {
        uint8_t reason = g_spi_rx_error;
        g_spi_rx_error = APP_SPI_RX_STATUS_NONE;
        const char *tag = "overflow reason=invalid_frame";
        if (reason == APP_SPI_RX_OVERFLOW_QUEUE_FULL) {
            tag = "overflow reason=queue_full";
        } else if (reason != APP_SPI_RX_OVERFLOW_INVALID_FRAME) {
            tag = "overflow reason=unknown";
        }
        LOGT_THIS(LOG_STATE_ERROR, PROTO_WARN, "spi_rx", tag);
    }
}

void app_on_spi_txrx_half_complete(SPI_HandleTypeDef *h) {
    if (h && h->Instance == SPI1) {
        /* Reserva o handshake para sinalizar BUSY até concluir o tratamento atual */
        g_spi_next_status = APP_SPI_STATUS_BUSY;
    }
}

void app_on_spi_txrx_complete(SPI_HandleTypeDef *h) {
    if (h && h->Instance == SPI1) {
        app_spi_handle_txrx_complete();
    }
}

void app_on_spi_tx_complete(SPI_HandleTypeDef *h) {
    (void)h;
}

int app_resp_push(const uint8_t *frame, uint32_t len) {
    if (!g_resp_fifo || !frame || len == 0) {
        return -1;
    }
    return resp_fifo_push(g_resp_fifo, frame, len);
}

static void app_spi_queue_reset(void) {
    __disable_irq();
    g_spi_rx_queue_head = 0u;
    g_spi_rx_queue_tail = 0u;
    g_spi_rx_queue_count = 0u;
    g_spi_rx_error = APP_SPI_RX_STATUS_NONE;
    __enable_irq();
}

/*
 * Resume: prepara o quadro de transmissão do DMA preenchendo-o com o status
 *         desejado e, quando existe uma resposta pendente válida, copia o
 *         conteúdo dessa resposta para o buffer antes de iniciar a nova
 *         transação SPI.
 * Variáveis locais:
 *  - used_pending: indica se uma resposta pendente foi aplicada ao buffer
 *                  de transmissão nesta preparação.
 *  - primask: guarda o valor atual do registrador PRIMASK para restaurar o
 *             estado das interrupções ao final da seção crítica.
 *  - has_pending: flag que sinaliza se há dados pendentes disponíveis para
 *                 transmissão.
 *  - pending_len: quantidade de bytes válidos armazenados no buffer pendente
 *                 que podem ser copiados para o DMA.
 */
static uint8_t app_spi_prime_tx_buffer(uint8_t status) {
    uint8_t pending_copy[APP_SPI_DMA_BUF_LEN];
    uint16_t pending_len = 0u;
    uint8_t has_pending = 0u;

    uint32_t primask = __get_PRIMASK();
    __disable_irq();
    if (g_spi_tx_pending_ready && g_spi_tx_pending_len > 0u &&
        g_spi_tx_pending_len <= APP_SPI_DMA_BUF_LEN) {
        pending_len = g_spi_tx_pending_len;
        memcpy(pending_copy, g_spi_tx_pending_buf, pending_len);
        has_pending = 1u;
    }
    if (primask == 0u) {
        __enable_irq();
    }

    app_spi_handshake_prime_args_t args = {
        .status_byte = status,
        .tx_buf = g_spi_tx_dma_buf,
        .tx_len = APP_SPI_DMA_BUF_LEN,
        .response_buf = has_pending ? pending_copy : NULL,
        .response_len = pending_len,
    };

    app_spi_handshake_prime_result_t result = app_spi_handshake_prime(&args);

    app_spi_clean_dcache(g_spi_tx_dma_buf, APP_SPI_DMA_BUF_LEN);
    return result.consumed_response;
}

/*
 * Resumo: avalia a ocupação da fila de recepção SPI para decidir qual
 *         padrão de status deve ser devolvido ao mestre durante o próximo
 *         ciclo de handshaking.
 * Variáveis globais utilizadas:
 *  - g_spi_rx_queue_count: total de quadros aguardando processamento.
 * Constantes envolvidas:
 *  - APP_SPI_RX_QUEUE_DEPTH: capacidade máxima da fila circular usada como
 *    limite para sinalizar condição de lotação.
 *  - APP_SPI_STATUS_BUSY / APP_SPI_STATUS_READY: códigos de status trocados
 *    byte a byte com o mestre SPI.
 * Fluxo geral:
 *  1. Compara a quantidade de quadros pendentes com a profundidade máxima da
 *     fila.
 *  2. Retorna BUSY quando a fila está cheia para impedir novos envios do
 *     mestre até que os dados sejam processados; caso contrário retorna READY.
 */
static uint8_t app_spi_compute_status(void) {
    return app_spi_handshake_compute_status(g_spi_rx_queue_count,
                                            APP_SPI_RX_QUEUE_DEPTH);
}

/*
 * Resumo: tenta aplicar uma resposta pendente diretamente ao quadro DMA
 *         já preparado quando o canal de transmissão continua ocioso, de
 *         modo que a próxima enquete do mestre receba imediatamente o
 *         payload disponível.
 * Etapas principais:
 *  1. Confirma a existência de uma resposta válida aguardando envio.
 *  2. Inspeciona o registrador CNDTR do canal de TX para garantir que nenhum
 *     byte foi transmitido na rodada corrente; caso a transferência esteja
 *     ativa, mantém o payload em espera para a próxima janela.
 *  3. Copia os dados para o buffer DMA ativo preservando o byte de handshake
 *     e higieniza o cache para que o periférico enxergue o conteúdo atualizado.
 *  4. Se o canal estiver desabilitado, apenas sinaliza a necessidade de
 *     reinício para que a rotina regular reprograme o DMA reutilizando o
 *     payload pendente.
 */
static void app_spi_try_commit_pending_to_active(void) {
    uint8_t pending_copy[APP_SPI_DMA_BUF_LEN];
    uint16_t pending_len = 0u;
    uint8_t should_commit = 0u;
    uint8_t request_restart = 0u;

    uint32_t primask = __get_PRIMASK();
    __disable_irq();

    DMA_Channel_TypeDef *tx_dma = hdma_spi1_tx.Instance;
    uint8_t status_byte = g_spi_next_status;
    if (g_spi_tx_pending_ready && g_spi_tx_pending_len > 0u &&
        g_spi_tx_pending_len <= APP_SPI_DMA_BUF_LEN && tx_dma != NULL) {
        uint32_t dma_enabled = tx_dma->CCR & DMA_CCR_EN;
        if (dma_enabled == 0u) {
            request_restart = 1u;
        } else if (tx_dma->CNDTR == APP_SPI_DMA_BUF_LEN) {
            should_commit = 1u;
        }

        if (should_commit) {
            pending_len = g_spi_tx_pending_len;
            memcpy(pending_copy, g_spi_tx_pending_buf, pending_len);
            g_spi_tx_pending_ready = 0u;
            g_spi_tx_pending_len = 0u;
        }
    }

    if (!should_commit) {
        if (primask == 0u) {
            __enable_irq();
        }
        if (request_restart) {
            g_spi_need_restart = 1u;
        }
        return;
    }

    app_spi_handshake_prime_args_t args = {
        .status_byte = status_byte,
        .tx_buf = g_spi_tx_dma_buf,
        .tx_len = APP_SPI_DMA_BUF_LEN,
        .response_buf = pending_copy,
        .response_len = pending_len,
    };

    app_spi_handshake_prime_result_t result = app_spi_handshake_prime(&args);

    if (result.consumed_response) {
        app_spi_clean_dcache(g_spi_tx_dma_buf, APP_SPI_DMA_BUF_LEN);
    } else {
        memcpy(g_spi_tx_pending_buf, pending_copy, pending_len);
        g_spi_tx_pending_len = pending_len;
        g_spi_tx_pending_ready = 1u;
    }

    if (primask == 0u) {
        __enable_irq();
    }

    if (request_restart) {
        g_spi_need_restart = 1u;
    }
}

/*
 * Resumo: reinicializa a transferência SPI por DMA configurando o buffer de
 *         transmissão com o status desejado e, se possível, consumindo a
 *         resposta pendente pronta para envio.
 * Parâmetros:
 *  - status: byte de handshake que deve preencher o buffer de TX quando não
 *            houver payload disponível. Indica READY/BUSY ao mestre SPI.
 * Variáveis locais:
 *  - used_pending: indica se um frame armazenado previamente foi copiado para
 *                  o buffer DMA nesta tentativa de reinício.
 *  - primask: armazena o estado das interrupções antes de manipular flags
 *             compartilhadas com o contexto principal.
 * Validações executadas:
 *  1. Confere se o periférico SPI está em estado READY antes de requisitar um
 *     novo ciclo DMA; caso contrário, sinaliza a necessidade de tentar mais
 *     tarde.
 *  2. Após preparar o buffer, verifica o resultado de HAL_SPI_TransmitReceive_DMA
 *     para distinguir sucesso (limpando indicadores pendentes) de falha
 *     (marcando que outro restart será necessário).
 */
static void app_spi_restart_dma(uint8_t status) {
    if (HAL_SPI_GetState(&hspi1) != HAL_SPI_STATE_READY) {
        g_spi_need_restart = 1u;
        return;
    }

    g_spi_next_status = status;
    uint8_t used_pending = app_spi_prime_tx_buffer(status);
    if (HAL_SPI_TransmitReceive_DMA(&hspi1, g_spi_tx_dma_buf, g_spi_rx_dma_buf,
                                    (uint16_t)APP_SPI_DMA_BUF_LEN) == HAL_OK) {
        g_spi_need_restart = 0u;
        if (used_pending) {
            uint32_t primask = __get_PRIMASK();
            __disable_irq();
            g_spi_tx_pending_ready = 0u;
            g_spi_tx_pending_len = 0u;
            if (primask == 0u) {
                __enable_irq();
            }
        }
    } else {
        g_spi_need_restart = 1u;
    }
}

static void app_spi_try_restart_dma(void) {
    if (!g_spi_need_restart) {
        return;
    }
    if (HAL_SPI_GetState(&hspi1) != HAL_SPI_STATE_READY) {
        return;
    }

    app_spi_restart_dma(g_spi_next_status);
}

static app_spi_frame_search_result_t app_spi_locate_frame(const uint8_t *buf,
                                                          uint16_t *offset,
                                                          uint16_t *len) {
    if (!buf || !offset || !len || APP_SPI_DMA_BUF_LEN < 2u) {
        return APP_SPI_FRAME_NOT_FOUND;
    }

    uint16_t start = 0u;
    /* O mestre envia APP_SPI_CLIENT_POLL_BYTE durante o polling; aqui
     * caminhamos até localizar de fato o header 0xAA ignorando esses bytes. */
    while (start < APP_SPI_DMA_BUF_LEN && buf[start] != REQ_HEADER) {
        ++start;
    }

    if (start >= APP_SPI_DMA_BUF_LEN) {
        return APP_SPI_FRAME_NOT_FOUND;
    }

    for (uint16_t i = (uint16_t)(start + 1u); i < APP_SPI_DMA_BUF_LEN; ++i) {
        if (buf[i] == REQ_TAIL) {
            uint16_t frame_len = (uint16_t)(i - start + 1u);
            if (frame_len > APP_SPI_MAX_REQUEST_LEN) {
                return APP_SPI_FRAME_INVALID;
            }
            *offset = start;
            *len = frame_len;
            return APP_SPI_FRAME_FOUND;
        }
    }

    return APP_SPI_FRAME_PARTIAL;
}

/*
 * Resumo: copia um quadro recebido pelo DMA para a fila circular de
 *         processamento enquanto estiver no contexto de interrupção,
 *         desde que haja espaço disponível para armazená-lo.
 * Parâmetros:
 *  - frame: ponteiro para o início do quadro já localizado no buffer de
 *           recepção, permitindo que o conteúdo seja duplicado na fila.
 *  - len: tamanho efetivo do quadro a ser copiado, usado para validar o
 *         limite e registrar o comprimento na fila.
 * Variáveis locais:
 *  - slot: aponta para a posição corrente de escrita na fila circular,
 *          onde os dados e o tamanho do quadro são armazenados.
 * Fluxo geral:
 *  1. Valida argumentos de entrada e garante que o quadro caiba no limite
 *     máximo aceito pela aplicação.
 *  2. Verifica se a fila possui espaço livre; caso contrário, aborta com
 *     erro para sinalizar overflow.
 *  3. Copia os bytes do quadro para o slot atual da fila, registra o
 *     comprimento recebido e atualiza os ponteiros circulares e o contador
 *     de itens enfileirados.
 */
static int app_spi_queue_push_isr(const uint8_t *frame, uint16_t len) {
    if (!frame || len == 0u || len > APP_SPI_MAX_REQUEST_LEN) {
        return -1;
    }
    if (g_spi_rx_queue_count >= APP_SPI_RX_QUEUE_DEPTH) {
        return -1;
    }
    app_spi_frame_t *slot = &g_spi_rx_queue[g_spi_rx_queue_head];
    memcpy(slot->data, frame, len);
    slot->len = len;
    g_spi_rx_queue_head = (uint8_t)((g_spi_rx_queue_head + 1u) % APP_SPI_RX_QUEUE_DEPTH);
    g_spi_rx_queue_count++;
    return 0;
}

static void app_spi_record_rx_error(app_spi_rx_error_t reason) {
    if (reason == APP_SPI_RX_STATUS_NONE) {
        return;
    }
    if (g_spi_rx_error == APP_SPI_RX_STATUS_NONE) {
        g_spi_rx_error = (uint8_t)reason;
    }
}

static int app_spi_queue_pop(app_spi_frame_t *out) {
    int rc = -1;
    __disable_irq();
    if (g_spi_rx_queue_count > 0u) {
        if (out) {
            *out = g_spi_rx_queue[g_spi_rx_queue_tail];
        }
        g_spi_rx_queue_tail = (uint8_t)((g_spi_rx_queue_tail + 1u) % APP_SPI_RX_QUEUE_DEPTH);
        g_spi_rx_queue_count--;
        rc = 0;
    }
    __enable_irq();
    return rc;
}

/*
 * Fluxo detalhado:
 *  1. Invalida a linha de dados do cache referente ao buffer DMA para garantir
 *     que a CPU leia os bytes recém recebidos pelo periférico.
 *  2. Localiza um quadro válido dentro do buffer recebido. Esta validação
 *     assegura que o framing esperado (handshake + tamanho) esteja presente
 *     antes de continuar.
 *  3. Caso o framing seja válido, tenta enfileirar o quadro para processamento
 *     posterior. Se a fila estiver cheia ou o quadro ultrapassar o limite
 *     configurado, a rotina registra o motivo através de `app_spi_record_rx_error`
 *     para que o laço principal reporte o evento.
 *  4. A decisão do próximo handshake considera o resultado da etapa anterior:
 *     - Quando um quadro entra na fila, `app_spi_compute_status` avalia a
 *       ocupação para decidir entre READY/BUSY.
 *     - Em situações de erro, forçamos BUSY para indicar ao mestre que o
 *       pedido precisa ser reenviado.
 *     - Caso nenhum quadro completo seja identificado, mantemos o status
 *       baseado na ocupação atual da fila (normalmente READY).
 *  5. Reinicia o DMA com o status apropriado para dar sequência ao ciclo de
 *     comunicação SPI.
 * Variáveis locais:
 *  - offset: posição inicial do quadro válido dentro do buffer DMA.
 *  - len: comprimento do quadro localizado; auxilia na validação de tamanho.
 *  - search: resultado da inspeção do buffer (encontrado, parcial, inválido).
 */
/*
 * Integra regras de polling com 0x3C e respostas de serviços:
 *  - Quando o mestre apenas consulta usando APP_SPI_CLIENT_POLL_BYTE sem um
 *    quadro completo, consideramos que ele espera o próximo resultado dos
 *    serviços. Nesse caso, devolvemos READY se não houver payload pronto, de
 *    modo que o host entenda que nada novo foi produzido.
 *  - Quando existe uma resposta pendente, ela já foi preparada com zeros à
 *    esquerda (42 - len(msg)) garantindo que os bytes de status (READY/BUSY)
 *    sejam completamente sobrescritos pelo conteúdo contextual do serviço.
 *  - Nos demais cenários (quadro válido, inválido ou fila cheia) preservamos o
 *    protocolo de handshake anterior para sinalizar necessidade de retry.
 *  - Após decidir o próximo status, adiamos o reinício do DMA para o laço
 *    principal (`app_poll`), permitindo que qualquer mensagem recém-enfileirada
 *    pelos serviços seja aplicada ao buffer ativo antes que o Raspberry Pi
 *    realize a próxima enquete.
 */
static void app_spi_handle_txrx_complete(void) {
    uint16_t offset = 0u;
    uint16_t len = 0u;

    app_spi_invalidate_dcache(g_spi_rx_dma_buf, APP_SPI_DMA_BUF_LEN);

    app_spi_frame_search_result_t search =
        app_spi_locate_frame(g_spi_rx_dma_buf, &offset, &len);

    uint8_t next_status = APP_SPI_STATUS_BUSY;
    uint8_t first_byte = g_spi_rx_dma_buf[0];
    uint8_t is_poll = (first_byte == APP_SPI_CLIENT_POLL_BYTE);

    switch (search) {
    case APP_SPI_FRAME_FOUND:
        if (app_spi_queue_push_isr(&g_spi_rx_dma_buf[offset], len) == 0) {
            next_status = app_spi_compute_status();
        } else {
            app_spi_record_rx_error(APP_SPI_RX_OVERFLOW_QUEUE_FULL);
            next_status = APP_SPI_STATUS_BUSY;
        }
        break;
    case APP_SPI_FRAME_INVALID:
        app_spi_record_rx_error(APP_SPI_RX_OVERFLOW_INVALID_FRAME);
        next_status = APP_SPI_STATUS_BUSY;
        break;
    case APP_SPI_FRAME_PARTIAL:
    case APP_SPI_FRAME_NOT_FOUND:
    default:
        next_status = is_poll ? APP_SPI_STATUS_READY : app_spi_compute_status();
        break;
    }

    /*
     * Com o tratamento do quadro concluído, armazenamos o próximo status para
     * que o laço principal reprograme o DMA logo após processar a fila de
     * serviços. Isso dá tempo para que qualquer resposta recém-gerada seja
     * copiada para o buffer ativo antes do próximo polling do Raspberry Pi,
     * garantindo que payloads pendentes substituam os bytes READY/BUSY na
     * primeira transferência de enquete.
     */
    g_spi_next_status = next_status;
    g_spi_need_restart = 1u;
}<|MERGE_RESOLUTION|>--- conflicted
+++ resolved
@@ -157,20 +157,14 @@
 
 void app_poll(void) {
     app_spi_try_commit_pending_to_active();
-<<<<<<< HEAD
-
-=======
->>>>>>> a69d0da5
+
     app_spi_frame_t frame;
     while (app_spi_queue_pop(&frame) == 0) {
         router_feed_bytes(&g_router, frame.data, frame.len);
     }
 
     app_spi_try_commit_pending_to_active();
-<<<<<<< HEAD
-
-=======
->>>>>>> a69d0da5
+
     if (g_resp_fifo && !g_spi_tx_pending_ready) {
         uint8_t out[APP_SPI_DMA_BUF_LEN];
         int n = resp_fifo_pop(g_resp_fifo, out, sizeof out);
@@ -191,10 +185,7 @@
     }
 
     app_spi_try_commit_pending_to_active();
-<<<<<<< HEAD
-
-=======
->>>>>>> a69d0da5
+
     app_spi_try_restart_dma();
 
     if (g_spi_rx_error != APP_SPI_RX_STATUS_NONE) {
