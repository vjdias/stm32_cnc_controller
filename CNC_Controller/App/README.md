Estrutura do App (FSM como servicos) e protocolo

Pastas
- Inc/: headers autorais (Protocol/, Services/). Adicione `App/Inc` ao include path.
- Src/: fontes autorais (Protocol/, Services/).
- Tests/: testes unitarios (CMake/CTest) que compilam no host (Ubuntu).

Integracao (resumo)
- O RX DMA do SPI alimenta o roteador (router_feed_bytes), que monta frames AA..55.
- O roteador valida header/tail/paridade e despacha pelo msgType para servicos
  (motion, home, probe, led, safety).
- As respostas (AB..54) sao enfileiradas em um FIFO para TX.

Cola SPI <-> Router
- Arquivos: `App/Src/app.c`, `App/Inc/app.h`.
- `app_init()` cria o FIFO de respostas, registra os handlers dos servicos, inicializa o roteador e inicia `HAL_SPI_Receive_DMA()` em buffer circular.
- `HAL_SPI_RxHalfCpltCallback`/`HAL_SPI_RxCpltCallback` alimentam o roteador com metade/segunda metade do buffer.
- `app_poll()` verifica o FIFO e transmite uma resposta disponivel via `HAL_SPI_Transmit_IT()` (TX por interrupcao). Obs.: o Cube gerou TX DMA em modo circular; para TX de tamanho variavel recomenda-se trocar para modo "normal" se desejar usar DMA no TX.

Servico de Log (USART1 VCP)
- Arquivos: `Services/Log/log_service.h`, `Services/Log/log_service.c`.
- Nao-interruptivo: usa buffer circular e transmite em pequenos blocos via `HAL_UART_Transmit_IT()` apenas quando o barramento esta livre (acionado por `log_poll()` no final do `app_poll()`).
- Dois modos:
  - Conciso (`LOG_MODE_CONCISE`): IDs de servico/estado e status numerico (ex.: `L,svc=1,state=2,status=0`).
  - Verboso (`LOG_MODE_VERBOSE`): nomes por extenso e status textual (ex.: `LOG,service=motion,state=queued,status=ok`).
- Habilitacao: `LOG_ENABLE` (compile-time, padrao=1) e `log_set_enabled()` (runtime). Quando desabilitado em build-time, as funcoes viram no-ops e nao afetam a compilacao.
- Padrao: inicia em modo VERBOSE (`LOG_DEFAULT_MODE=LOG_MODE_VERBOSE`). Pode alterar via compile-time ou `log_set_mode()`.

Servico de LED — LED1/LED2 discretos
- Arquivos: `Services/Led/led_service.h`, `Services/Led/led_service.c`.
- O servico controla dois LEDs verdes independentes (LED1 e LED2) presentes na placa.
- Mapeamento de pinos via macros (ajuste conforme sua placa/wiring):
  - `LED1_GPIO_PORT`, `LED1_GPIO_PIN`
  - `LED2_GPIO_PORT`, `LED2_GPIO_PIN`
  - `LED_ACTIVE_HIGH` — quando 1: nível alto liga; quando 0: nível baixo liga (ativo em baixo)
- Estado inicial: ambos iniciam DESLIGADOS em `led_service_init()`.
<<<<<<< HEAD
- O pisca é mantido por interrupção de hardware (TIM15) com período de 1 ms; não há necessidade de *polling* na *main loop*.
=======
- `led_service_poll()` deve ser chamado periodicamente (já integrado em `app_poll()`) para manter o pisca.
>>>>>>> cd97fd9a

Pinos padrao (B-L475E-IOT01A)
- `LED1_GPIO_PORT=GPIOA`, `LED1_GPIO_PIN=GPIO_PIN_5`  (LD1/verde)
- `LED2_GPIO_PORT=GPIOB`, `LED2_GPIO_PIN=GPIO_PIN_14` (LD2)
- `LED_ACTIVE_HIGH=1`

Protocolo LED_CTRL (LED1/LED2)
- Tipo: `REQ_LED_CTRL = 0x07`
- Tamanho: 12 bytes
  - [0] 0xAA (header)
  - [1] 0x07 (tipo)
  - [2] frameId
  - [3] ledMask — bit0=LED1, bit1=LED2
  - [4] LED1_mode (0=off, 1=on, 2=pisca)
  - [5..6] LED1_freqHz (big-endian) — ciclos por segundo; ignorado se modo != 2
  - [7] LED2_mode (0=off, 1=on, 2=pisca)
  - [8..9] LED2_freqHz (big-endian)
  - [10] parity — XOR dos bytes [1..9]
  - [11] 0x55 (tail)
- Semantica:
  - Apenas os LEDs com bit correspondente em `ledMask` sao atualizados.
  - Frequencia zero em modo pisca cancela o pisca e desliga o LED.
<<<<<<< HEAD
  - O pisca utiliza resolução de 1 ms fornecida pelo TIM15 (aprox. 500 Hz máx.).
=======
  - O pisca utiliza resolucao de 1 ms baseada em `HAL_GetTick()` (aprox. 500 Hz max).
>>>>>>> cd97fd9a
- Resposta `RESP_LED_CTRL` permanece com 7 bytes (ACK/estado).

Observacao
- Arquivos aqui ficam fora de Core/ para evitar conflitos com o CubeMX.
- Inclua os .c de `App/Src` no projeto CubeIDE e garanta `App/Inc` em Paths & Symbols.
- Para rodar testes: ver README principal (secao Testes Unitarios).<|MERGE_RESOLUTION|>--- conflicted
+++ resolved
@@ -34,11 +34,7 @@
   - `LED2_GPIO_PORT`, `LED2_GPIO_PIN`
   - `LED_ACTIVE_HIGH` — quando 1: nível alto liga; quando 0: nível baixo liga (ativo em baixo)
 - Estado inicial: ambos iniciam DESLIGADOS em `led_service_init()`.
-<<<<<<< HEAD
 - O pisca é mantido por interrupção de hardware (TIM15) com período de 1 ms; não há necessidade de *polling* na *main loop*.
-=======
-- `led_service_poll()` deve ser chamado periodicamente (já integrado em `app_poll()`) para manter o pisca.
->>>>>>> cd97fd9a
 
 Pinos padrao (B-L475E-IOT01A)
 - `LED1_GPIO_PORT=GPIOA`, `LED1_GPIO_PIN=GPIO_PIN_5`  (LD1/verde)
@@ -61,11 +57,8 @@
 - Semantica:
   - Apenas os LEDs com bit correspondente em `ledMask` sao atualizados.
   - Frequencia zero em modo pisca cancela o pisca e desliga o LED.
-<<<<<<< HEAD
   - O pisca utiliza resolução de 1 ms fornecida pelo TIM15 (aprox. 500 Hz máx.).
-=======
-  - O pisca utiliza resolucao de 1 ms baseada em `HAL_GetTick()` (aprox. 500 Hz max).
->>>>>>> cd97fd9a
+
 - Resposta `RESP_LED_CTRL` permanece com 7 bytes (ACK/estado).
 
 Observacao
