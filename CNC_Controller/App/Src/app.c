#include <string.h>
#include <stdint.h>
#include "spi.h"
#include "app.h"
#include "Protocol/frame_defs.h"
#include "Protocol/router.h"
#include "Services/service_adapters.h"
#include "Services/Led/led_service.h"
#include "Services/Log/log_service.h"
#include "Services/Test/test_spi_service.h"
#include "app_spi_handshake.h"

extern DMA_HandleTypeDef hdma_spi1_tx;

#define APP_SPI_RX_QUEUE_DEPTH     APP_SPI_DMA_BUF_LEN
typedef enum {
    APP_SPI_RX_STATUS_NONE = 0u,
    APP_SPI_RX_OVERFLOW_QUEUE_FULL = 0x01u,
    APP_SPI_RX_OVERFLOW_INVALID_FRAME = 0x02u,
} app_spi_rx_error_t;

typedef enum {
    APP_SPI_FRAME_NOT_FOUND = 0,
    APP_SPI_FRAME_FOUND,
    APP_SPI_FRAME_PARTIAL,
    APP_SPI_FRAME_INVALID,
} app_spi_frame_search_result_t;
/* Estados de handshake usam padrões alternados para evitar colisão com 0x00/0xFF. */

#if APP_SPI_DMA_BUF_LEN != 42u
#error "SPI DMA buffer must remain 42 bytes (payload + handshake por byte)"
#endif

typedef struct {
    uint8_t data[APP_SPI_MAX_REQUEST_LEN];
    uint16_t len;
} app_spi_frame_t;

static router_t g_router;
static router_handlers_t g_handlers;
static response_fifo_t *g_resp_fifo;

static uint8_t g_spi_rx_dma_buf[APP_SPI_DMA_BUF_LEN];
static uint8_t g_spi_tx_dma_buf[APP_SPI_DMA_BUF_LEN];
static volatile uint8_t g_spi_need_restart = 0;
static volatile uint8_t g_spi_next_status = APP_SPI_STATUS_READY;

#if defined(SCB_CleanDCache_by_Addr) || defined(SCB_InvalidateDCache_by_Addr)
#define APP_SPI_DCACHE_LINE_SIZE    32u
static void app_spi_clean_dcache(void *addr, uint32_t len);
static void app_spi_invalidate_dcache(void *addr, uint32_t len);
#endif

static app_spi_frame_t g_spi_rx_queue[APP_SPI_RX_QUEUE_DEPTH];
static volatile uint8_t g_spi_rx_queue_head = 0;
static volatile uint8_t g_spi_rx_queue_tail = 0;
static volatile uint8_t g_spi_rx_queue_count = 0;
static volatile uint8_t g_spi_rx_error = APP_SPI_RX_STATUS_NONE;

static uint8_t g_spi_tx_pending_buf[APP_SPI_DMA_BUF_LEN];
static volatile uint16_t g_spi_tx_pending_len = 0u;
static volatile uint8_t g_spi_tx_pending_ready = 0u;

LOG_SVC_DEFINE(LOG_SVC_APP, "app");

static void app_spi_queue_reset(void);
static uint8_t app_spi_prime_tx_buffer(uint8_t status);
static uint8_t app_spi_compute_status(void);
static void app_spi_restart_dma(uint8_t status);
static void app_spi_try_restart_dma(void);
static void app_spi_try_commit_pending_to_active(void);
static app_spi_frame_search_result_t app_spi_locate_frame(const uint8_t *buf,
                                                          uint16_t *offset,
                                                          uint16_t *len);
static int app_spi_queue_push_isr(const uint8_t *frame, uint16_t len);
static void app_spi_record_rx_error(app_spi_rx_error_t reason);
static int app_spi_queue_pop(app_spi_frame_t *out);
/*
 * Resumo: trata a conclusão de uma transferência SPI DMA verificando se o
 *         buffer recebido contém um quadro válido, enfileirando-o para o
 *         processamento da camada superior e preparando o status a ser
 *         usado na próxima rodada de handshaking com o mestre.
 */
static void app_spi_handle_txrx_complete(void);

#if defined(SCB_CleanDCache_by_Addr) || defined(SCB_InvalidateDCache_by_Addr)
static uintptr_t app_spi_cache_align_down(uintptr_t addr);
static uintptr_t app_spi_cache_align_up(uintptr_t addr);
#endif

#if defined(SCB_CleanDCache_by_Addr)
static void app_spi_clean_dcache(void *addr, uint32_t len) {
    if (((SCB->CCR & SCB_CCR_DC_Msk) == 0u) || len == 0u) {
        return;
    }

    uintptr_t start = app_spi_cache_align_down((uintptr_t)addr);
    uintptr_t end = app_spi_cache_align_up((uintptr_t)addr + (uintptr_t)len);
    SCB_CleanDCache_by_Addr((uint32_t *)start, (int32_t)(end - start));
}
#else
static void app_spi_clean_dcache(void *addr, uint32_t len) {
    (void)addr;
    (void)len;
}
#endif

#if defined(SCB_InvalidateDCache_by_Addr)
static void app_spi_invalidate_dcache(void *addr, uint32_t len) {
    if (((SCB->CCR & SCB_CCR_DC_Msk) == 0u) || len == 0u) {
        return;
    }

    uintptr_t start = app_spi_cache_align_down((uintptr_t)addr);
    uintptr_t end = app_spi_cache_align_up((uintptr_t)addr + (uintptr_t)len);
    SCB_InvalidateDCache_by_Addr((uint32_t *)start, (int32_t)(end - start));
}
#else
static void app_spi_invalidate_dcache(void *addr, uint32_t len) {
    (void)addr;
    (void)len;
}
#endif

#if defined(SCB_CleanDCache_by_Addr) || defined(SCB_InvalidateDCache_by_Addr)
static uintptr_t app_spi_cache_align_down(uintptr_t addr) {
    return addr & ~((uintptr_t)APP_SPI_DCACHE_LINE_SIZE - 1u);
}

static uintptr_t app_spi_cache_align_up(uintptr_t addr) {
    return (addr + ((uintptr_t)APP_SPI_DCACHE_LINE_SIZE - 1u)) &
           ~((uintptr_t)APP_SPI_DCACHE_LINE_SIZE - 1u);
}
#endif

void app_init(void) {
    led_service_init();
    log_service_init();
    test_spi_service_init();
    LOGT_THIS(LOG_STATE_START, PROTO_OK, "start", "ready");

    g_resp_fifo = resp_fifo_create();
    memset(&g_handlers, 0, sizeof g_handlers);
    services_register_handlers(&g_handlers);
    router_init(&g_router, g_resp_fifo, &g_handlers);

    app_spi_queue_reset();
    g_spi_next_status = APP_SPI_STATUS_READY;
    (void)app_spi_prime_tx_buffer(g_spi_next_status);
    if (HAL_SPI_TransmitReceive_DMA(&hspi1, g_spi_tx_dma_buf, g_spi_rx_dma_buf,
                                    (uint16_t)APP_SPI_DMA_BUF_LEN) != HAL_OK) {
        g_spi_need_restart = 1u;
    }

    (void)test_spi_send_hello();
}

void app_poll(void) {
    app_spi_try_commit_pending_to_active();
<<<<<<< HEAD
=======
    app_spi_try_restart_dma();
>>>>>>> 30595435

    app_spi_frame_t frame;
    while (app_spi_queue_pop(&frame) == 0) {
        router_feed_bytes(&g_router, frame.data, frame.len);
    }

    app_spi_try_commit_pending_to_active();
<<<<<<< HEAD
=======
    app_spi_try_restart_dma();
>>>>>>> 30595435

    if (g_resp_fifo && !g_spi_tx_pending_ready) {
        uint8_t out[APP_SPI_DMA_BUF_LEN];
        int n = resp_fifo_pop(g_resp_fifo, out, sizeof out);
        if (n > 0 && n <= (int)APP_SPI_DMA_BUF_LEN) {
            uint32_t primask = __get_PRIMASK();
            __disable_irq();
            memset(g_spi_tx_pending_buf, 0, APP_SPI_DMA_BUF_LEN);
            uint16_t pad = (uint16_t)(APP_SPI_DMA_BUF_LEN - (uint16_t)n);
            memcpy(&g_spi_tx_pending_buf[pad], out, (uint32_t)n);
            g_spi_tx_pending_len = (uint16_t)APP_SPI_DMA_BUF_LEN;
            g_spi_tx_pending_ready = 1u;
            if (primask == 0u) {
                __enable_irq();
            }
        } else if (n == PROTO_ERR_RANGE) {
            LOGT_THIS(LOG_STATE_ERROR, PROTO_ERR_RANGE, "spi_tx", "resp too large for dma frame");
        }
    }

    app_spi_try_commit_pending_to_active();
<<<<<<< HEAD

=======
>>>>>>> 30595435
    app_spi_try_restart_dma();

    if (g_spi_rx_error != APP_SPI_RX_STATUS_NONE) {
        uint8_t reason = g_spi_rx_error;
        g_spi_rx_error = APP_SPI_RX_STATUS_NONE;
        const char *tag = "overflow reason=invalid_frame";
        if (reason == APP_SPI_RX_OVERFLOW_QUEUE_FULL) {
            tag = "overflow reason=queue_full";
        } else if (reason != APP_SPI_RX_OVERFLOW_INVALID_FRAME) {
            tag = "overflow reason=unknown";
        }
        LOGT_THIS(LOG_STATE_ERROR, PROTO_WARN, "spi_rx", tag);
    }
}

void app_on_spi_txrx_half_complete(SPI_HandleTypeDef *h) {
    if (h && h->Instance == SPI1) {
        /* Reserva o handshake para sinalizar BUSY até concluir o tratamento atual */
        g_spi_next_status = APP_SPI_STATUS_BUSY;
    }
}

void app_on_spi_txrx_complete(SPI_HandleTypeDef *h) {
    if (h && h->Instance == SPI1) {
        app_spi_handle_txrx_complete();
    }
}

void app_on_spi_tx_complete(SPI_HandleTypeDef *h) {
    (void)h;
}

int app_resp_push(const uint8_t *frame, uint32_t len) {
    if (!g_resp_fifo || !frame || len == 0) {
        return -1;
    }
    return resp_fifo_push(g_resp_fifo, frame, len);
}

static void app_spi_queue_reset(void) {
    __disable_irq();
    g_spi_rx_queue_head = 0u;
    g_spi_rx_queue_tail = 0u;
    g_spi_rx_queue_count = 0u;
    g_spi_rx_error = APP_SPI_RX_STATUS_NONE;
    __enable_irq();
}

/*
 * Resume: prepara o quadro de transmissão do DMA preenchendo-o com o status
 *         desejado e, quando existe uma resposta pendente válida, copia o
 *         conteúdo dessa resposta para o buffer antes de iniciar a nova
 *         transação SPI.
 * Variáveis locais:
 *  - used_pending: indica se uma resposta pendente foi aplicada ao buffer
 *                  de transmissão nesta preparação.
 *  - primask: guarda o valor atual do registrador PRIMASK para restaurar o
 *             estado das interrupções ao final da seção crítica.
 *  - has_pending: flag que sinaliza se há dados pendentes disponíveis para
 *                 transmissão.
 *  - pending_len: quantidade de bytes válidos armazenados no buffer pendente
 *                 que podem ser copiados para o DMA.
 */
static uint8_t app_spi_prime_tx_buffer(uint8_t status) {
    uint8_t pending_copy[APP_SPI_DMA_BUF_LEN];
    uint16_t pending_len = 0u;
    uint8_t has_pending = 0u;

    uint32_t primask = __get_PRIMASK();
    __disable_irq();
    if (g_spi_tx_pending_ready && g_spi_tx_pending_len > 0u &&
        g_spi_tx_pending_len <= APP_SPI_DMA_BUF_LEN) {
        pending_len = g_spi_tx_pending_len;
        memcpy(pending_copy, g_spi_tx_pending_buf, pending_len);
        has_pending = 1u;
    }
    if (primask == 0u) {
        __enable_irq();
    }

    app_spi_handshake_prime_args_t args = {
        .status_byte = status,
        .tx_buf = g_spi_tx_dma_buf,
        .tx_len = APP_SPI_DMA_BUF_LEN,
        .response_buf = has_pending ? pending_copy : NULL,
        .response_len = pending_len,
    };

    app_spi_handshake_prime_result_t result = app_spi_handshake_prime(&args);

    app_spi_clean_dcache(g_spi_tx_dma_buf, APP_SPI_DMA_BUF_LEN);
    return result.consumed_response;
}

/*
 * Resumo: avalia a ocupação da fila de recepção SPI para decidir qual
 *         padrão de status deve ser devolvido ao mestre durante o próximo
 *         ciclo de handshaking.
 * Variáveis globais utilizadas:
 *  - g_spi_rx_queue_count: total de quadros aguardando processamento.
 * Constantes envolvidas:
 *  - APP_SPI_RX_QUEUE_DEPTH: capacidade máxima da fila circular usada como
 *    limite para sinalizar condição de lotação.
 *  - APP_SPI_STATUS_BUSY / APP_SPI_STATUS_READY: códigos de status trocados
 *    byte a byte com o mestre SPI.
 * Fluxo geral:
 *  1. Compara a quantidade de quadros pendentes com a profundidade máxima da
 *     fila.
 *  2. Retorna BUSY quando a fila está cheia para impedir novos envios do
 *     mestre até que os dados sejam processados; caso contrário retorna READY.
 */
static uint8_t app_spi_compute_status(void) {
    return app_spi_handshake_compute_status(g_spi_rx_queue_count,
                                            APP_SPI_RX_QUEUE_DEPTH);
}

/*
 * Resumo: tenta aplicar uma resposta pendente diretamente ao quadro DMA
 *         já preparado quando o canal de transmissão continua ocioso, de
 *         modo que a próxima enquete do mestre receba imediatamente o
 *         payload disponível.
 * Etapas principais:
 *  1. Confirma a existência de uma resposta válida aguardando envio.
 *  2. Inspeciona o registrador CNDTR do canal de TX para garantir que nenhum
 *     byte foi transmitido na rodada corrente; caso a transferência esteja
 *     ativa, mantém o payload em espera para a próxima janela.
 *  3. Copia os dados para o buffer DMA ativo preservando o byte de handshake
 *     e higieniza o cache para que o periférico enxergue o conteúdo atualizado.
 *  4. Se o canal estiver desabilitado, apenas sinaliza a necessidade de
 *     reinício para que a rotina regular reprograme o DMA reutilizando o
 *     payload pendente.
 */
static void app_spi_try_commit_pending_to_active(void) {
    uint8_t pending_copy[APP_SPI_DMA_BUF_LEN];
    uint16_t pending_len = 0u;
    uint8_t should_commit = 0u;
    uint8_t request_restart = 0u;

    uint32_t primask = __get_PRIMASK();
    __disable_irq();

    DMA_Channel_TypeDef *tx_dma = hdma_spi1_tx.Instance;
    uint8_t status_byte = g_spi_next_status;
    if (g_spi_tx_pending_ready && g_spi_tx_pending_len > 0u &&
        g_spi_tx_pending_len <= APP_SPI_DMA_BUF_LEN && tx_dma != NULL) {
        uint32_t dma_enabled = tx_dma->CCR & DMA_CCR_EN;
        if (dma_enabled == 0u) {
            request_restart = 1u;
        } else if (tx_dma->CNDTR == APP_SPI_DMA_BUF_LEN) {
            should_commit = 1u;
        }

        if (should_commit) {
            pending_len = g_spi_tx_pending_len;
            memcpy(pending_copy, g_spi_tx_pending_buf, pending_len);
            g_spi_tx_pending_ready = 0u;
            g_spi_tx_pending_len = 0u;
        }
    }

    if (!should_commit) {
        if (primask == 0u) {
            __enable_irq();
        }
        if (request_restart) {
            g_spi_need_restart = 1u;
        }
        return;
    }

    app_spi_handshake_prime_args_t args = {
        .status_byte = status_byte,
        .tx_buf = g_spi_tx_dma_buf,
        .tx_len = APP_SPI_DMA_BUF_LEN,
        .response_buf = pending_copy,
        .response_len = pending_len,
    };

    app_spi_handshake_prime_result_t result = app_spi_handshake_prime(&args);

    if (result.consumed_response) {
        app_spi_clean_dcache(g_spi_tx_dma_buf, APP_SPI_DMA_BUF_LEN);
    } else {
        memcpy(g_spi_tx_pending_buf, pending_copy, pending_len);
        g_spi_tx_pending_len = pending_len;
        g_spi_tx_pending_ready = 1u;
    }

    if (primask == 0u) {
        __enable_irq();
    }

    if (request_restart) {
        g_spi_need_restart = 1u;
    }
}

/*
 * Resumo: reinicializa a transferência SPI por DMA configurando o buffer de
 *         transmissão com o status desejado e, se possível, consumindo a
 *         resposta pendente pronta para envio.
 * Parâmetros:
 *  - status: byte de handshake que deve preencher o buffer de TX quando não
 *            houver payload disponível. Indica READY/BUSY ao mestre SPI.
 * Variáveis locais:
 *  - used_pending: indica se um frame armazenado previamente foi copiado para
 *                  o buffer DMA nesta tentativa de reinício.
 *  - primask: armazena o estado das interrupções antes de manipular flags
 *             compartilhadas com o contexto principal.
 * Validações executadas:
 *  1. Confere se o periférico SPI está em estado READY antes de requisitar um
 *     novo ciclo DMA; caso contrário, sinaliza a necessidade de tentar mais
 *     tarde.
 *  2. Após preparar o buffer, verifica o resultado de HAL_SPI_TransmitReceive_DMA
 *     para distinguir sucesso (limpando indicadores pendentes) de falha
 *     (marcando que outro restart será necessário).
 */
static void app_spi_restart_dma(uint8_t status) {
    if (HAL_SPI_GetState(&hspi1) != HAL_SPI_STATE_READY) {
        g_spi_need_restart = 1u;
        return;
    }

    g_spi_next_status = status;
    uint8_t used_pending = app_spi_prime_tx_buffer(status);
    if (HAL_SPI_TransmitReceive_DMA(&hspi1, g_spi_tx_dma_buf, g_spi_rx_dma_buf,
                                    (uint16_t)APP_SPI_DMA_BUF_LEN) == HAL_OK) {
        g_spi_need_restart = 0u;
        if (used_pending) {
            uint32_t primask = __get_PRIMASK();
            __disable_irq();
            g_spi_tx_pending_ready = 0u;
            g_spi_tx_pending_len = 0u;
            if (primask == 0u) {
                __enable_irq();
            }
        }
    } else {
        g_spi_need_restart = 1u;
    }
}

static void app_spi_try_restart_dma(void) {
    if (!g_spi_need_restart) {
        return;
    }
    if (HAL_SPI_GetState(&hspi1) != HAL_SPI_STATE_READY) {
        return;
    }

    app_spi_restart_dma(g_spi_next_status);
}

static app_spi_frame_search_result_t app_spi_locate_frame(const uint8_t *buf,
                                                          uint16_t *offset,
                                                          uint16_t *len) {
    if (!buf || !offset || !len || APP_SPI_DMA_BUF_LEN < 2u) {
        return APP_SPI_FRAME_NOT_FOUND;
    }

    uint16_t start = 0u;
    /* O mestre envia APP_SPI_CLIENT_POLL_BYTE durante o polling; aqui
     * caminhamos até localizar de fato o header 0xAA ignorando esses bytes. */
    while (start < APP_SPI_DMA_BUF_LEN && buf[start] != REQ_HEADER) {
        ++start;
    }

    if (start >= APP_SPI_DMA_BUF_LEN) {
        return APP_SPI_FRAME_NOT_FOUND;
    }

    for (uint16_t i = (uint16_t)(start + 1u); i < APP_SPI_DMA_BUF_LEN; ++i) {
        if (buf[i] == REQ_TAIL) {
            uint16_t frame_len = (uint16_t)(i - start + 1u);
            if (frame_len > APP_SPI_MAX_REQUEST_LEN) {
                return APP_SPI_FRAME_INVALID;
            }
            *offset = start;
            *len = frame_len;
            return APP_SPI_FRAME_FOUND;
        }
    }

    return APP_SPI_FRAME_PARTIAL;
}

/*
 * Resumo: copia um quadro recebido pelo DMA para a fila circular de
 *         processamento enquanto estiver no contexto de interrupção,
 *         desde que haja espaço disponível para armazená-lo.
 * Parâmetros:
 *  - frame: ponteiro para o início do quadro já localizado no buffer de
 *           recepção, permitindo que o conteúdo seja duplicado na fila.
 *  - len: tamanho efetivo do quadro a ser copiado, usado para validar o
 *         limite e registrar o comprimento na fila.
 * Variáveis locais:
 *  - slot: aponta para a posição corrente de escrita na fila circular,
 *          onde os dados e o tamanho do quadro são armazenados.
 * Fluxo geral:
 *  1. Valida argumentos de entrada e garante que o quadro caiba no limite
 *     máximo aceito pela aplicação.
 *  2. Verifica se a fila possui espaço livre; caso contrário, aborta com
 *     erro para sinalizar overflow.
 *  3. Copia os bytes do quadro para o slot atual da fila, registra o
 *     comprimento recebido e atualiza os ponteiros circulares e o contador
 *     de itens enfileirados.
 */
static int app_spi_queue_push_isr(const uint8_t *frame, uint16_t len) {
    if (!frame || len == 0u || len > APP_SPI_MAX_REQUEST_LEN) {
        return -1;
    }
    if (g_spi_rx_queue_count >= APP_SPI_RX_QUEUE_DEPTH) {
        return -1;
    }
    app_spi_frame_t *slot = &g_spi_rx_queue[g_spi_rx_queue_head];
    memcpy(slot->data, frame, len);
    slot->len = len;
    g_spi_rx_queue_head = (uint8_t)((g_spi_rx_queue_head + 1u) % APP_SPI_RX_QUEUE_DEPTH);
    g_spi_rx_queue_count++;
    return 0;
}

static void app_spi_record_rx_error(app_spi_rx_error_t reason) {
    if (reason == APP_SPI_RX_STATUS_NONE) {
        return;
    }
    if (g_spi_rx_error == APP_SPI_RX_STATUS_NONE) {
        g_spi_rx_error = (uint8_t)reason;
    }
}

static int app_spi_queue_pop(app_spi_frame_t *out) {
    int rc = -1;
    __disable_irq();
    if (g_spi_rx_queue_count > 0u) {
        if (out) {
            *out = g_spi_rx_queue[g_spi_rx_queue_tail];
        }
        g_spi_rx_queue_tail = (uint8_t)((g_spi_rx_queue_tail + 1u) % APP_SPI_RX_QUEUE_DEPTH);
        g_spi_rx_queue_count--;
        rc = 0;
    }
    __enable_irq();
    return rc;
}

/*
 * Fluxo detalhado:
 *  1. Invalida a linha de dados do cache referente ao buffer DMA para garantir
 *     que a CPU leia os bytes recém recebidos pelo periférico.
 *  2. Localiza um quadro válido dentro do buffer recebido. Esta validação
 *     assegura que o framing esperado (handshake + tamanho) esteja presente
 *     antes de continuar.
 *  3. Caso o framing seja válido, tenta enfileirar o quadro para processamento
 *     posterior. Se a fila estiver cheia ou o quadro ultrapassar o limite
 *     configurado, a rotina registra o motivo através de `app_spi_record_rx_error`
 *     para que o laço principal reporte o evento.
 *  4. A decisão do próximo handshake considera o resultado da etapa anterior:
 *     - Quando um quadro entra na fila, `app_spi_compute_status` avalia a
 *       ocupação para decidir entre READY/BUSY.
 *     - Em situações de erro, forçamos BUSY para indicar ao mestre que o
 *       pedido precisa ser reenviado.
 *     - Caso nenhum quadro completo seja identificado, mantemos o status
 *       baseado na ocupação atual da fila (normalmente READY).
 *  5. Reinicia o DMA com o status apropriado para dar sequência ao ciclo de
 *     comunicação SPI.
 * Variáveis locais:
 *  - offset: posição inicial do quadro válido dentro do buffer DMA.
 *  - len: comprimento do quadro localizado; auxilia na validação de tamanho.
 *  - search: resultado da inspeção do buffer (encontrado, parcial, inválido).
 */
/*
 * Integra regras de polling com 0x3C e respostas de serviços:
 *  - Quando o mestre apenas consulta usando APP_SPI_CLIENT_POLL_BYTE sem um
 *    quadro completo, consideramos que ele espera o próximo resultado dos
 *    serviços. Nesse caso, devolvemos READY se não houver payload pronto, de
 *    modo que o host entenda que nada novo foi produzido.
 *  - Quando existe uma resposta pendente, ela já foi preparada com zeros à
 *    esquerda (42 - len(msg)) garantindo que os bytes de status (READY/BUSY)
 *    sejam completamente sobrescritos pelo conteúdo contextual do serviço.
 *  - Nos demais cenários (quadro válido, inválido ou fila cheia) preservamos o
 *    protocolo de handshake anterior para sinalizar necessidade de retry.
<<<<<<< HEAD
 *  - Após decidir o próximo status, adiamos o reinício do DMA para o laço
 *    principal (`app_poll`), permitindo que qualquer mensagem recém-enfileirada
 *    pelos serviços seja aplicada ao buffer ativo antes que o Raspberry Pi
 *    realize a próxima enquete.
=======
>>>>>>> 30595435
 */
static void app_spi_handle_txrx_complete(void) {
    uint16_t offset = 0u;
    uint16_t len = 0u;

    app_spi_invalidate_dcache(g_spi_rx_dma_buf, APP_SPI_DMA_BUF_LEN);

    app_spi_frame_search_result_t search =
        app_spi_locate_frame(g_spi_rx_dma_buf, &offset, &len);

    uint8_t next_status = APP_SPI_STATUS_BUSY;
    uint8_t first_byte = g_spi_rx_dma_buf[0];
    uint8_t is_poll = (first_byte == APP_SPI_CLIENT_POLL_BYTE);

    switch (search) {
    case APP_SPI_FRAME_FOUND:
        if (app_spi_queue_push_isr(&g_spi_rx_dma_buf[offset], len) == 0) {
            next_status = app_spi_compute_status();
        } else {
            app_spi_record_rx_error(APP_SPI_RX_OVERFLOW_QUEUE_FULL);
            next_status = APP_SPI_STATUS_BUSY;
        }
        break;
    case APP_SPI_FRAME_INVALID:
        app_spi_record_rx_error(APP_SPI_RX_OVERFLOW_INVALID_FRAME);
        next_status = APP_SPI_STATUS_BUSY;
        break;
    case APP_SPI_FRAME_PARTIAL:
    case APP_SPI_FRAME_NOT_FOUND:
    default:
        next_status = is_poll ? APP_SPI_STATUS_READY : app_spi_compute_status();
        break;
    }

    /*
     * Com o tratamento do quadro concluído, armazenamos o próximo status para
     * que o laço principal reprograme o DMA logo após processar a fila de
     * serviços. Isso dá tempo para que qualquer resposta recém-gerada seja
     * copiada para o buffer ativo antes do próximo polling do Raspberry Pi,
     * garantindo que payloads pendentes substituam os bytes READY/BUSY na
     * primeira transferência de enquete.
     */
    g_spi_next_status = next_status;
    g_spi_need_restart = 1u;
}<|MERGE_RESOLUTION|>--- conflicted
+++ resolved
@@ -157,22 +157,12 @@
 
 void app_poll(void) {
     app_spi_try_commit_pending_to_active();
-<<<<<<< HEAD
-=======
-    app_spi_try_restart_dma();
->>>>>>> 30595435
-
     app_spi_frame_t frame;
     while (app_spi_queue_pop(&frame) == 0) {
         router_feed_bytes(&g_router, frame.data, frame.len);
     }
 
     app_spi_try_commit_pending_to_active();
-<<<<<<< HEAD
-=======
-    app_spi_try_restart_dma();
->>>>>>> 30595435
-
     if (g_resp_fifo && !g_spi_tx_pending_ready) {
         uint8_t out[APP_SPI_DMA_BUF_LEN];
         int n = resp_fifo_pop(g_resp_fifo, out, sizeof out);
@@ -193,10 +183,6 @@
     }
 
     app_spi_try_commit_pending_to_active();
-<<<<<<< HEAD
-
-=======
->>>>>>> 30595435
     app_spi_try_restart_dma();
 
     if (g_spi_rx_error != APP_SPI_RX_STATUS_NONE) {
@@ -579,13 +565,10 @@
  *    sejam completamente sobrescritos pelo conteúdo contextual do serviço.
  *  - Nos demais cenários (quadro válido, inválido ou fila cheia) preservamos o
  *    protocolo de handshake anterior para sinalizar necessidade de retry.
-<<<<<<< HEAD
  *  - Após decidir o próximo status, adiamos o reinício do DMA para o laço
  *    principal (`app_poll`), permitindo que qualquer mensagem recém-enfileirada
  *    pelos serviços seja aplicada ao buffer ativo antes que o Raspberry Pi
  *    realize a próxima enquete.
-=======
->>>>>>> 30595435
  */
 static void app_spi_handle_txrx_complete(void) {
     uint16_t offset = 0u;
